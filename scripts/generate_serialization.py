import os
import json
import re

targets = [
    {
        'source': 'src/include/duckdb/storage/serialization',
        'target': 'src/storage/serialization'
    },
    {
        'source': 'extension/parquet/include/',
        'target': 'extension/parquet'
    },
    {
        'source': 'extension/json/include/',
        'target': 'extension/json'
    }
]

file_list = []
<<<<<<< HEAD
for target in targets:
    source_base = os.path.sep.join(target['source'].split('/'))
    target_base = os.path.sep.join(target['target'].split('/'))
    for fname in os.listdir(source_base):
        if '.json' not in fname:
            continue
        if '_enums.json' in fname:
            continue
        file_list.append(
            {
                'source': os.path.join(source_base, fname),
                'target': os.path.join(target_base, 'serialize_' + fname.replace('.json', '.cpp'))
            }
        )
=======
for fname in os.listdir(source_base):
    if '.json' not in fname:
        continue
    file_list.append(
        {
            'source': os.path.join(source_base, fname),
            'target': os.path.join(target_base, 'serialize_' + fname.replace('.json', '.cpp')),
        }
    )
>>>>>>> 81b796e9


include_base = '#include "${FILENAME}"\n'

header = '''//===----------------------------------------------------------------------===//
// This file is automatically generated by scripts/generate_serialization.py
// Do not edit this file manually, your changes will be overwritten
//===----------------------------------------------------------------------===//

${INCLUDE_LIST}
namespace duckdb {
'''

footer = '''
} // namespace duckdb
'''

serialize_base = '''
void ${CLASS_NAME}::FormatSerialize(FormatSerializer &serializer) const {
${MEMBERS}}
'''

serialize_element = '\tserializer.WriteProperty("${PROPERTY_KEY}", ${PROPERTY_NAME});\n'

base_serialize = '\t${BASE_CLASS_NAME}::FormatSerialize(serializer);\n'

pointer_return = '${POINTER}<${CLASS_NAME}>'

deserialize_base = '''
${DESERIALIZE_RETURN} ${CLASS_NAME}::FormatDeserialize(FormatDeserializer &deserializer) {
${MEMBERS}
}
'''

switch_code = '''\tswitch (${SWITCH_VARIABLE}) {
${CASE_STATEMENTS}\tdefault:
\t\tthrow SerializationException("Unsupported type for deserialization of ${BASE_CLASS}!");
\t}
'''

set_deserialize_parameter = '\tdeserializer.Set<${PROPERTY_TYPE}>(${PROPERTY_NAME});\n'
unset_deserialize_parameter = '\tdeserializer.Unset<${PROPERTY_TYPE}>();\n'
get_deserialize_parameter = 'deserializer.Get<${PROPERTY_TYPE}>()'

switch_header = '\tcase ${ENUM_TYPE}::${ENUM_VALUE}:\n'

switch_statement = (
    switch_header
    + '''\t\tresult = ${CLASS_DESERIALIZE}::FormatDeserialize(deserializer);
\t\tbreak;
'''
)

deserialize_element = '\tauto ${PROPERTY_NAME} = deserializer.ReadProperty<${PROPERTY_TYPE}>("${PROPERTY_KEY}");\n'
deserialize_element_class = '\tdeserializer.ReadProperty("${PROPERTY_KEY}", result${ASSIGNMENT}${PROPERTY_NAME});\n'
deserialize_element_class_base = '\tauto ${PROPERTY_NAME} = deserializer.ReadProperty<unique_ptr<${BASE_PROPERTY}>>("${PROPERTY_KEY}");\n\tresult${ASSIGNMENT}${PROPERTY_NAME} = unique_ptr_cast<${BASE_PROPERTY}, ${DERIVED_PROPERTY}>(std::move(${PROPERTY_NAME}));\n'

move_list = ['string', 'ParsedExpression*', 'CommonTableExpressionMap', 'LogicalType', 'ColumnDefinition']

reference_list = ['ClientContext', 'bound_parameter_map_t']


def is_container(type):
    return '<' in type


def is_pointer(type):
    return type.endswith('*') or type.startswith('shared_ptr<')


def requires_move(type):
    return is_container(type) or is_pointer(type) or type in move_list


def replace_pointer(type):
    return re.sub('([a-zA-Z0-9]+)[*]', 'unique_ptr<\\1>', type)


def get_serialize_element(property_name, property_key, property_type, is_optional, pointer_type):
    write_method = 'WriteProperty'
    assignment = '.' if pointer_type == 'none' else '->'
    if is_optional:
        write_method = 'WriteOptionalProperty'
    return (
        serialize_element.replace('${PROPERTY_NAME}', property_name)
        .replace('${PROPERTY_KEY}', property_key)
        .replace('WriteProperty', write_method)
        .replace('${ASSIGNMENT}', assignment)
    )


def get_deserialize_element_template(template, property_name, property_key, property_type, is_optional, pointer_type):
    read_method = 'ReadProperty'
    assignment = '.' if pointer_type == 'none' else '->'
    if is_optional:
        read_method = 'ReadOptionalProperty'
    return (
        template.replace('${PROPERTY_NAME}', property_name)
        .replace('${PROPERTY_KEY}', property_key)
        .replace('ReadProperty', read_method)
        .replace('${PROPERTY_TYPE}', property_type)
        .replace('${ASSIGNMENT}', assignment)
    )


def get_deserialize_element(property_name, property_key, property_type, is_optional, pointer_type):
    return get_deserialize_element_template(
        deserialize_element, property_name, property_key, property_type, is_optional, pointer_type
    )


def get_deserialize_assignment(property_name, property_type, pointer_type):
    assignment = '.' if pointer_type == 'none' else '->'
    property = property_name
    if requires_move(property_type):
        property = f'std::move({property})'
    return f'\tresult{assignment}{property_name} = {property};\n'


def get_return_value(pointer_type, class_name):
    if pointer_type == 'none':
        return class_name
    return pointer_return.replace('${POINTER}', pointer_type).replace('${CLASS_NAME}', class_name)


def generate_constructor(pointer_type, class_name, constructor_parameters):
    if pointer_type == 'none':
        params = '' if len(constructor_parameters) == 0 else '(' + constructor_parameters + ')'
        return f'\t{class_name} result{params};\n'
    return f'\tauto result = duckdb::{pointer_type}<{class_name}>(new {class_name}({constructor_parameters}));\n'


def generate_return(class_entry):
    if class_entry.base is None:
        return '\treturn result;'
    else:
        return '\treturn std::move(result);'


supported_member_entries = [
    'name',
    'type',
    'property',
    'serialize_property',
    'deserialize_property',
    'optional',
    'base',
]


class MemberVariable:
    def __init__(self, entry):
        self.name = entry['name']
        self.type = entry['type']
        self.base = None
        self.optional = False
        if 'property' in entry:
            self.serialize_property = entry['property']
            self.deserialize_property = entry['property']
        else:
            self.serialize_property = self.name
            self.deserialize_property = self.name
        if 'serialize_property' in entry:
            self.serialize_property = entry['serialize_property']
        if 'deserialize_property' in entry:
            self.deserialize_property = entry['deserialize_property']
        if 'optional' in entry:
            self.optional = entry['optional']
        if 'base' in entry:
            self.base = entry['base']
        for key in entry.keys():
            if key not in supported_member_entries:
                print(
                    f"Unsupported key \"{key}\" in member variable, key should be in set {str(supported_member_entries)}"
                )


supported_serialize_entries = [
    'class',
    'class_type',
    'pointer_type',
    'base',
    'enum',
    'constructor',
    'custom_implementation',
    'custom_switch_code',
    'members',
    'return_type',
    'set_parameters',
    'includes',
]


class SerializableClass:
    def __init__(self, entry):
        self.name = entry['class']
        self.is_base_class = 'class_type' in entry
        self.base = None
        self.base_object = None
        self.enum_value = None
        self.enum_entries = []
        self.set_parameter_names = []
        self.set_parameters = []
        self.pointer_type = 'unique_ptr'
        self.constructor = None
        self.members = None
        self.custom_implementation = False
        self.custom_switch_code = None
        self.children = {}
        self.return_type = self.name
        self.return_class = self.name
        if self.is_base_class:
            self.enum_value = entry['class_type']
        if 'pointer_type' in entry:
            self.pointer_type = entry['pointer_type']
        if 'base' in entry:
            self.base = entry['base']
            self.enum_entries = entry['enum']
            if type(self.enum_entries) is str:
                self.enum_entries = [self.enum_entries]
            self.return_type = self.base
        if 'constructor' in entry:
            self.constructor = entry['constructor']
        if 'custom_implementation' in entry and entry['custom_implementation']:
            self.custom_implementation = True
        if 'custom_switch_code' in entry:
            self.custom_switch_code = entry['custom_switch_code']
        if 'members' in entry:
            self.members = [MemberVariable(x) for x in entry['members']]
        if 'return_type' in entry:
            self.return_type = entry['return_type']
            self.return_class = self.return_type
        if 'set_parameters' in entry:
            self.set_parameter_names = entry['set_parameters']
            for set_parameter_name in self.set_parameter_names:
                found = False
                for member in self.members:
                    if member.name == set_parameter_name:
                        self.set_parameters.append(member)
                        found = True
                        break
                if not found:
                    raise Exception(f'Set parameter {set_parameter_name} not found in member list')
        for key in entry.keys():
            if key not in supported_serialize_entries:
                print(
                    f"Unsupported key \"{key}\" in member variable, key should be in set {str(supported_serialize_entries)}"
                )

    def inherit(self, base_class):
        self.base_object = base_class
        self.pointer_type = base_class.pointer_type


def generate_base_class_code(base_class):
    base_class_serialize = ''
    base_class_deserialize = ''

    # properties
    enum_type = ''
    for entry in base_class.members:
        type_name = replace_pointer(entry.type)
        if entry.serialize_property == base_class.enum_value:
            enum_type = entry.type
        is_optional = entry.optional
        base_class_serialize += get_serialize_element(
            entry.serialize_property, entry.name, type_name, is_optional, base_class.pointer_type
        )
        base_class_deserialize += get_deserialize_element(
            entry.deserialize_property, entry.name, type_name, is_optional, base_class.pointer_type
        )
    expressions = [x for x in base_class.children.items()]
    expressions = sorted(expressions, key=lambda x: x[0])

    # set parameters
    for entry in base_class.set_parameters:
        base_class_deserialize += set_deserialize_parameter.replace('${PROPERTY_TYPE}', entry.type).replace(
            '${PROPERTY_NAME}', entry.name
        )

    base_class_deserialize += f'\t{base_class.pointer_type}<{base_class.name}> result;\n'
    switch_cases = ''
    for expr in expressions:
        enum_value = expr[0]
        child_data = expr[1]
        if child_data.custom_switch_code is not None:
            switch_cases += (
                switch_header.replace('${ENUM_TYPE}', enum_type)
                .replace('${ENUM_VALUE}', enum_value)
                .replace('${CLASS_DESERIALIZE}', child_data.name)
            )
            switch_cases += '\n'.join(
                ['\t\t' + x for x in child_data.custom_switch_code.replace('\\n', '\n').split('\n')]
            )
            switch_cases += '\n'
            continue
        switch_cases += (
            switch_statement.replace('${ENUM_TYPE}', enum_type)
            .replace('${ENUM_VALUE}', enum_value)
            .replace('${CLASS_DESERIALIZE}', child_data.name)
        )

    assign_entries = []
    for entry in base_class.members:
        skip = False
        for check_entry in [entry.name, entry.serialize_property]:
            if check_entry in base_class.set_parameter_names:
                skip = True
            if check_entry == base_class.enum_value:
                skip = True
        if skip:
            continue
        assign_entries.append(entry)

    # class switch statement
    base_class_deserialize += (
        switch_code.replace('${SWITCH_VARIABLE}', base_class.enum_value)
        .replace('${CASE_STATEMENTS}', switch_cases)
        .replace('${BASE_CLASS}', base_class.name)
    )

    deserialize_return = get_return_value(base_class.pointer_type, base_class.return_type)

    for entry in base_class.set_parameters:
        base_class_deserialize += unset_deserialize_parameter.replace('${PROPERTY_TYPE}', entry.type)

    for entry in assign_entries:
        move = False
        if entry.type in move_list or is_container(entry.type) or is_pointer(entry.type):
            move = True
        if move:
            base_class_deserialize += (
                f'\tresult->{entry.deserialize_property} = std::move({entry.deserialize_property});\n'
            )
        else:
            base_class_deserialize += f'\tresult->{entry.deserialize_property} = {entry.deserialize_property};\n'
    base_class_deserialize += generate_return(base_class)
    base_class_generation = ''
    serialization = ''
    if base_class.base is not None:
        serialization += base_serialize.replace('${BASE_CLASS_NAME}', base_class.base)
    base_class_generation += serialize_base.replace('${CLASS_NAME}', base_class.name).replace(
        '${MEMBERS}', serialization + base_class_serialize
    )
    base_class_generation += (
        deserialize_base.replace('${DESERIALIZE_RETURN}', deserialize_return)
        .replace('${CLASS_NAME}', base_class.name)
        .replace('${MEMBERS}', base_class_deserialize)
    )
    return base_class_generation


def generate_class_code(class_entry):
    if class_entry.custom_implementation:
        return None
    class_serialize = ''
    class_deserialize = ''

    constructor_parameters = ''
    constructor_entries = {}
    last_constructor_index = -1
    if class_entry.constructor is not None:
        if type(class_entry.constructor) != type([]):
            raise Exception(f"constructor must be of type [], but is of type {str(type(class_entry.constructor))}")
        for constructor_entry_ in class_entry.constructor:
            if constructor_entry_.endswith('&'):
                constructor_entry = constructor_entry_[:-1]
                is_reference = True
            else:
                constructor_entry = constructor_entry_
                is_reference = False
            constructor_entries[constructor_entry] = True
            found = False
            for entry_idx in range(len(class_entry.members)):
                entry = class_entry.members[entry_idx]
                if entry.name == constructor_entry:
                    if entry_idx > last_constructor_index:
                        last_constructor_index = entry_idx
                    if len(constructor_parameters) > 0:
                        constructor_parameters += ", "
                    type_name = replace_pointer(entry.type)
                    if requires_move(type_name) and not is_reference:
                        constructor_parameters += 'std::move(' + entry.deserialize_property + ')'
                    else:
                        constructor_parameters += entry.deserialize_property
                    found = True
                    break
            if constructor_entry.startswith('$'):
                if len(constructor_parameters) > 0:
                    constructor_parameters += ", "
                param_type = constructor_entry.replace('$', '')
                if param_type in reference_list:
                    param_type += ' &'
                constructor_parameters += get_deserialize_parameter.replace('${PROPERTY_TYPE}', param_type)
                found = True
            if class_entry.base_object is not None:
                for entry in class_entry.base_object.set_parameters:
                    if entry.name == constructor_entry:
                        if len(constructor_parameters) > 0:
                            constructor_parameters += ", "
                        constructor_parameters += get_deserialize_parameter.replace('${PROPERTY_TYPE}', entry.type)
                        found = True
                        break
            if not found:
                raise Exception(f"Constructor member \"{constructor_entry}\" was not found in members list")

    if class_entry.base is not None:
        class_serialize += base_serialize.replace('${BASE_CLASS_NAME}', class_entry.base)
    for entry_idx in range(last_constructor_index + 1):
        entry = class_entry.members[entry_idx]
        type_name = replace_pointer(entry.type)
        class_deserialize += get_deserialize_element(entry.deserialize_property, entry.name, type_name, entry.optional, 'unique_ptr')

    class_deserialize += generate_constructor(
        class_entry.pointer_type, class_entry.return_class, constructor_parameters
    )
    if class_entry.members is None:
        return None
    for entry_idx in range(len(class_entry.members)):
        entry = class_entry.members[entry_idx]
        property_key = entry.name
        write_property_name = entry.serialize_property
        is_optional = entry.optional
        if is_pointer(entry.type):
            if not is_optional:
                write_property_name = '*' + entry.serialize_property
        elif is_optional:
            raise Exception(
                f"Optional can only be combined with pointers (in {class_entry.name}, type {entry.type}, member {entry.type})"
            )
        deserialize_template_str = deserialize_element_class
        if entry.base:
            write_property_name = f"({entry.base} &)" + write_property_name
            deserialize_template_str = deserialize_element_class_base.replace(
                '${BASE_PROPERTY}', entry.base.replace('*', '')
            ).replace('${DERIVED_PROPERTY}', entry.type.replace('*', ''))
        type_name = replace_pointer(entry.type)
        class_serialize += get_serialize_element(
            write_property_name, property_key, type_name, is_optional, class_entry.pointer_type
        )
        if entry_idx > last_constructor_index:
            class_deserialize += get_deserialize_element_template(
                deserialize_template_str,
                entry.deserialize_property,
                property_key,
                type_name,
                is_optional,
                class_entry.pointer_type,
            )
        elif entry.name not in constructor_entries:
            class_deserialize += get_deserialize_assignment(entry.deserialize_property, entry.type, class_entry.pointer_type)

    class_deserialize += generate_return(class_entry)
    deserialize_return = get_return_value(class_entry.pointer_type, class_entry.return_type)

    class_generation = ''
    class_generation += serialize_base.replace('${CLASS_NAME}', class_entry.name).replace('${MEMBERS}', class_serialize)
    class_generation += (
        deserialize_base.replace('${DESERIALIZE_RETURN}', deserialize_return)
        .replace('${CLASS_NAME}', class_entry.name)
        .replace('${MEMBERS}', class_deserialize)
    )
    return class_generation


for entry in file_list:
    source_path = entry['source']
    target_path = entry['target']
    with open(source_path, 'r') as f:
        json_data = json.load(f)

    include_list = [
        'duckdb/common/serializer/format_serializer.hpp',
        'duckdb/common/serializer/format_deserializer.hpp',
    ]
    base_classes = []
    classes = []
    base_class_data = {}

    for entry in json_data:
        if 'includes' in entry:
            include_list += entry['includes']
        new_class = SerializableClass(entry)
        if new_class.is_base_class:
            # this class is a base class itself - construct the base class list
            if new_class.name in base_class_data:
                raise Exception(f"Duplicate base class \"{new_class.name}\"")
            base_class_data[new_class.name] = new_class
            base_classes.append(new_class)
        else:
            classes.append(new_class)
        if new_class.base is not None:
            # this class inherits from a base class - add the enum value
            if new_class.base not in base_class_data:
                raise Exception(f"Unknown base class \"{new_class.base}\" for entry \"{new_class.name}\"")
            base_class_object = base_class_data[new_class.base]
            new_class.inherit(base_class_object)
            for enum_entry in new_class.enum_entries:
                if enum_entry in base_class_object.children:
                    raise Exception(f"Duplicate enum entry \"{enum_entry}\"")
                base_class_object.children[enum_entry] = new_class

    with open(target_path, 'w+') as f:
        f.write(
            header.replace('${INCLUDE_LIST}', ''.join([include_base.replace('${FILENAME}', x) for x in include_list]))
        )

        # generate the base class serialization
        for base_class in base_classes:
            base_class_generation = generate_base_class_code(base_class)
            f.write(base_class_generation)

        # generate the class serialization
        classes = sorted(classes, key=lambda x: x.name)
        for class_entry in classes:
            class_generation = generate_class_code(class_entry)
            if class_generation is None:
                continue
            f.write(class_generation)

        f.write(footer)<|MERGE_RESOLUTION|>--- conflicted
+++ resolved
@@ -3,22 +3,12 @@
 import re
 
 targets = [
-    {
-        'source': 'src/include/duckdb/storage/serialization',
-        'target': 'src/storage/serialization'
-    },
-    {
-        'source': 'extension/parquet/include/',
-        'target': 'extension/parquet'
-    },
-    {
-        'source': 'extension/json/include/',
-        'target': 'extension/json'
-    }
+    {'source': 'src/include/duckdb/storage/serialization', 'target': 'src/storage/serialization'},
+    {'source': 'extension/parquet/include/', 'target': 'extension/parquet'},
+    {'source': 'extension/json/include/', 'target': 'extension/json'},
 ]
 
 file_list = []
-<<<<<<< HEAD
 for target in targets:
     source_base = os.path.sep.join(target['source'].split('/'))
     target_base = os.path.sep.join(target['target'].split('/'))
@@ -30,20 +20,9 @@
         file_list.append(
             {
                 'source': os.path.join(source_base, fname),
-                'target': os.path.join(target_base, 'serialize_' + fname.replace('.json', '.cpp'))
+                'target': os.path.join(target_base, 'serialize_' + fname.replace('.json', '.cpp')),
             }
         )
-=======
-for fname in os.listdir(source_base):
-    if '.json' not in fname:
-        continue
-    file_list.append(
-        {
-            'source': os.path.join(source_base, fname),
-            'target': os.path.join(target_base, 'serialize_' + fname.replace('.json', '.cpp')),
-        }
-    )
->>>>>>> 81b796e9
 
 
 include_base = '#include "${FILENAME}"\n'
@@ -455,7 +434,9 @@
     for entry_idx in range(last_constructor_index + 1):
         entry = class_entry.members[entry_idx]
         type_name = replace_pointer(entry.type)
-        class_deserialize += get_deserialize_element(entry.deserialize_property, entry.name, type_name, entry.optional, 'unique_ptr')
+        class_deserialize += get_deserialize_element(
+            entry.deserialize_property, entry.name, type_name, entry.optional, 'unique_ptr'
+        )
 
     class_deserialize += generate_constructor(
         class_entry.pointer_type, class_entry.return_class, constructor_parameters
@@ -494,7 +475,9 @@
                 class_entry.pointer_type,
             )
         elif entry.name not in constructor_entries:
-            class_deserialize += get_deserialize_assignment(entry.deserialize_property, entry.type, class_entry.pointer_type)
+            class_deserialize += get_deserialize_assignment(
+                entry.deserialize_property, entry.type, class_entry.pointer_type
+            )
 
     class_deserialize += generate_return(class_entry)
     deserialize_return = get_return_value(class_entry.pointer_type, class_entry.return_type)
