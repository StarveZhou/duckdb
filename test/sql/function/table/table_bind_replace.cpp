--- conflicted
+++ resolved
@@ -21,15 +21,10 @@
 		bool done = false;
 	};
 
-<<<<<<< HEAD
-	static unique_ptr<FunctionData> Bind(ClientContext &context, TableFunctionBindInput &input,
-	                                     duckdb::vector<LogicalType> &return_types, duckdb::vector<string> &names) {
-		auto result = make_unique<BindReplaceDemoFun::CustomFunctionData>();
-=======
 	static duckdb::unique_ptr<FunctionData> Bind(ClientContext &context, TableFunctionBindInput &input,
-	                                             vector<LogicalType> &return_types, vector<string> &names) {
+	                                             duckdb::vector<LogicalType> &return_types,
+	                                             duckdb::vector<string> &names) {
 		auto result = make_uniq<BindReplaceDemoFun::CustomFunctionData>();
->>>>>>> d84e329b
 
 		result->current_depth = input.inputs[0].GetValue<int64_t>();
 		result->current_name = input.inputs[1].ToString();
@@ -55,33 +50,19 @@
 			auto join_node = make_uniq<JoinRef>(JoinRefType::CROSS);
 
 			// Construct LHS TableFunctionRef
-<<<<<<< HEAD
-			duckdb::vector<unique_ptr<ParsedExpression>> left_children;
-			left_children.push_back(make_unique<ConstantExpression>(Value(depth - 1)));
-			left_children.push_back(make_unique<ConstantExpression>(Value(name + "L")));
-			auto tf_ref_left = make_unique<TableFunctionRef>();
-=======
-			vector<duckdb::unique_ptr<ParsedExpression>> left_children;
+			duckdb::vector<duckdb::unique_ptr<ParsedExpression>> left_children;
 			left_children.push_back(make_uniq<ConstantExpression>(Value(depth - 1)));
 			left_children.push_back(make_uniq<ConstantExpression>(Value(name + "L")));
 			auto tf_ref_left = make_uniq<TableFunctionRef>();
->>>>>>> d84e329b
 			tf_ref_left->alias = "inner_table_" + name + "L";
 			tf_ref_left->function = make_uniq<FunctionExpression>("bind_replace_demo", std::move(left_children));
 			join_node->left = std::move(tf_ref_left);
 
 			// Construct RHS TableFunctionRef
-<<<<<<< HEAD
-			duckdb::vector<unique_ptr<ParsedExpression>> right_children;
-			right_children.push_back(make_unique<ConstantExpression>(Value(depth - 1)));
-			right_children.push_back(make_unique<ConstantExpression>(Value(name + "R")));
-			auto tf_ref_right = make_unique<TableFunctionRef>();
-=======
-			vector<duckdb::unique_ptr<ParsedExpression>> right_children;
+			duckdb::vector<duckdb::unique_ptr<ParsedExpression>> right_children;
 			right_children.push_back(make_uniq<ConstantExpression>(Value(depth - 1)));
 			right_children.push_back(make_uniq<ConstantExpression>(Value(name + "R")));
 			auto tf_ref_right = make_uniq<TableFunctionRef>();
->>>>>>> d84e329b
 			tf_ref_right->alias = "inner_table_" + name + "R";
 			tf_ref_right->function = make_uniq<FunctionExpression>("bind_replace_demo", std::move(right_children));
 			join_node->right = std::move(tf_ref_right);
@@ -137,17 +118,10 @@
 			return nullptr;
 		}
 
-<<<<<<< HEAD
-		duckdb::vector<unique_ptr<ParsedExpression>> children;
-		children.push_back(make_unique<ConstantExpression>(Value(value)));
-		auto tf_ref = make_unique<TableFunctionRef>();
-		tf_ref->function = make_unique<FunctionExpression>("range", std::move(children));
-=======
-		vector<duckdb::unique_ptr<ParsedExpression>> children;
+		duckdb::vector<duckdb::unique_ptr<ParsedExpression>> children;
 		children.push_back(make_uniq<ConstantExpression>(Value(value)));
 		auto tf_ref = make_uniq<TableFunctionRef>();
 		tf_ref->function = make_uniq<FunctionExpression>("range", std::move(children));
->>>>>>> d84e329b
 
 		return std::move(tf_ref);
 	}
