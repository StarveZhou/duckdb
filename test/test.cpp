
#include <stdio.h>
#include <stdlib.h>

#include "duckdb.h"

void execute(duckdb_connection connection, const char *query) {
	duckdb_result result;

	printf("%s\n", query);
	if (duckdb_query(connection, query, &result) != DuckDBSuccess) {
		printf("Failure!\n");
		exit(1);
	}

	duckdb_print_result(result);
	duckdb_destroy_result(result);
}

#define EXEC(query) execute(connection, query)

int main() {
	duckdb_database database;
	duckdb_connection connection;

	if (duckdb_open((char *)0, &database) != DuckDBSuccess) {
		fprintf(stderr, "Database startup failed!\n");
		return 1;
	}

	if (duckdb_connect(database, &connection) != DuckDBSuccess) {
		fprintf(stderr, "Database connection failed!\n");
		return 1;
	}

<<<<<<< HEAD
	EXEC("CREATE TABLE test (a INTEGER, b INTEGER);");
	EXEC("INSERT INTO test VALUES (11, 1)");
	EXEC("INSERT INTO test VALUES (12, 2)");
	EXEC("INSERT INTO test VALUES (13, 3)");
	EXEC("CREATE TABLE test2 (b INTEGER, c INTEGER);");
	EXEC("INSERT INTO test2 VALUES (1, 10)");
	EXEC("INSERT INTO test2 VALUES (1, 20)");
	EXEC("INSERT INTO test2 VALUES (2, 30)");
	EXEC("SELECT a, test.b, c FROM test, test2 WHERE test.b = test2.b;");
=======
//	EXEC("SELECT 42;");
//	EXEC("SELECT 42 + 1;");
//	EXEC("SELECT 2 * (42 + 1), 33;");
    EXEC("CREATE TABLE tbl (a integer, b integer);");
//	EXEC("INSERT INTO tbl VALUES (1,3)");
//	EXEC("INSERT INTO tbl VALUES (2,3)");
    EXEC("COPY tbl from '/Users/holanda/Desktop/test.csv';");

	EXEC("COPY tbl to '/Users/holanda/Desktop/test2.csv';");
	EXEC("SELECT * FROM tbl;");

//	EXEC("SELECT CAST (100 AS TINYINT) + CAST(100 AS TINYINT);");
//
//	EXEC("SELECT 4/0;");
//
//	EXEC("CREATE TABLE a (i integer, j integer);");
//	EXEC("INSERT INTO a VALUES (42, 84)");
//	EXEC("SELECT * FROM a");
//
//	EXEC("CREATE TABLE test (a INTEGER, b INTEGER)");
//	EXEC("INSERT INTO test VALUES (11, 22)");
//	EXEC("INSERT INTO test VALUES (12, 21)");
//	EXEC("INSERT INTO test (b, a) VALUES (22, 13)");
//	EXEC("SELECT a,b FROM test;");
//	EXEC("SELECT a + 2, b FROM test WHERE a = 11;");
//	EXEC("SELECT a + 2, b FROM test WHERE a = 12;");
//
//	EXEC("SELECT CASE WHEN a > 11 THEN 42 WHEN a > 12 THEN 43 ELSE 44 END AS "
//	     "res from test");
//
//	EXEC("SELECT SUM(41), COUNT(*);");
//	EXEC("SELECT SUM(a), COUNT(*) FROM test;");
//	EXEC("SELECT SUM(a), COUNT(*) FROM test WHERE a = 11;");
//	EXEC("SELECT SUM(a), SUM(b), SUM(a) + SUM (b) FROM test;");
//	EXEC("SELECT SUM(a+2), SUM(a) + 2 * COUNT(*) FROM test;");
//	EXEC("SELECT SUM(a), SUM(a+2) FROM test GROUP BY b;");
//	EXEC("SELECT b, SUM(a), COUNT(*), SUM(a+2) FROM test GROUP BY b;");
//	EXEC("SELECT b % 2 AS f, SUM(a) FROM test GROUP BY f;");
//
//	EXEC("SELECT a, b FROM test ORDER BY a;");
//	EXEC("SELECT a, b FROM test ORDER BY a DESC;");
//	EXEC("SELECT a, b FROM test ORDER BY b;");
//	EXEC("SELECT a, b FROM test ORDER BY b DESC;");
//	EXEC("SELECT a, b FROM test ORDER BY b, a;");
//	EXEC("SELECT a, b FROM test ORDER BY b, a DESC;");
//
//	EXEC("SELECT a, b FROM test ORDER BY b, a DESC LIMIT 1;");
//	EXEC("SELECT a, b FROM test ORDER BY b, a DESC LIMIT 1 OFFSET 1;");
//
//	EXEC("SELECT cast(a as BIGINT) FROM test;");
//	EXEC("SELECT cast(3 as INTEGER) + cast(a as BIGINT) FROM test;");
//	EXEC("SELECT cast(10 as INTEGER) / cast(a as DECIMAL) FROM test;");
//
//	// FIXME: cast a to DECIMAL in AVG HT
//	EXEC("SELECT b, AVG(a) FROM test GROUP BY b;");
//
//	// TPC-H
//	EXEC("create table lineitem ( l_orderkey INTEGER NOT NULL, l_partkey "
//	     "INTEGER NOT NULL, l_suppkey INTEGER NOT NULL, l_linenumber INTEGER "
//	     "NOT NULL, l_quantity DECIMAL(15,2) NOT NULL, l_extendedprice "
//	     "DECIMAL(15,2) NOT NULL, l_discount DECIMAL(15,2) NOT NULL, l_tax "
//	     "DECIMAL(15,2) NOT NULL, l_returnflag CHAR(1) NOT NULL, l_linestatus "
//	     "CHAR(1) NOT NULL, l_shipdate DATE NOT NULL, l_commitdate DATE NOT "
//	     "NULL, l_receiptdate DATE NOT NULL, l_shipinstruct CHAR(25) NOT NULL, "
//	     "l_shipmode CHAR(10) NOT NULL, l_comment VARCHAR(44) NOT NULL);");
//	EXEC("insert into lineitem values ('1', '155190', '7706', '1', '17', "
//	     "'21168.23', '0.04', '0.02', 'N', 'O', '1996-03-13', '1996-02-12', "
//	     "'1996-03-22', 'DELIVER IN PERSON', 'TRUCK', 'egular courts above "
//	     "the')");
//
//	// TPC-H Q1
//	EXEC("select l_returnflag, l_linestatus, sum(l_quantity) as sum_qty, "
//	     "sum(l_extendedprice) as sum_base_price, sum(l_extendedprice * (1 - "
//	     "l_discount)) as sum_disc_price, sum(l_extendedprice * (1 - "
//	     "l_discount) * (1 + l_tax)) as sum_charge, avg(l_quantity) as "
//	     "avg_qty, avg(l_extendedprice) as avg_price, avg(l_discount) as "
//	     "avg_disc, count(*) as count_order from lineitem where l_shipdate <= "
//	     "cast('1998-09-02' as date) group by l_returnflag, l_linestatus order "
//	     "by l_returnflag, l_linestatus;");
//
//	EXEC("SELECT a, b FROM test WHERE a < 13 ORDER BY b;");
//	EXEC("SELECT a, b FROM test WHERE a < 13 ORDER BY b DESC;");

	// TPC-H Query 2
	// EXEC("select s_acctbal, s_name, n_name, p_partkey, p_mfgr, s_address,
	// s_phone, s_comment from part, supplier, partsupp, nation, region where
	// p_partkey = ps_partkey and s_suppkey = ps_suppkey and p_size = 15 and
	// p_type like '%BRASS' and s_nationkey = n_nationkey and n_regionkey =
	// r_regionkey and r_name = 'EUROPE' and ps_supplycost = ( select
	// min(ps_supplycost) from partsupp, supplier, nation, region where
	// p_partkey = ps_partkey and s_suppkey = ps_suppkey and s_nationkey =
	// n_nationkey and n_regionkey = r_regionkey and r_name = 'EUROPE' ) order
	// by s_acctbal desc, n_name, s_name, p_partkey limit 100;", &result) !=
	// DuckDBSuccess) { 	return 1;
	// }

	// TPC-H Query 3
	// EXEC("select l_orderkey, sum(l_extendedprice * (1 - l_discount)) as
	// revenue, o_orderdate, o_shippriority from customer, orders, lineitem
	// where c_mktsegment = 'BUILDING' and c_custkey = o_custkey and l_orderkey
	// = o_orderkey and o_orderdate < date '1995-03-15'and l_shipdate > date
	// '1995-03-15' group by l_orderkey, o_orderdate, o_shippriority order by
	// revenue desc, o_orderdate limit 10;", &result) != DuckDBSuccess) {
	// return 1;
	// }
>>>>>>> a669b905

	if (duckdb_disconnect(connection) != DuckDBSuccess) {
		fprintf(stderr, "Database exit failed!\n");
		return 1;
	}
	if (duckdb_close(database) != DuckDBSuccess) {
		fprintf(stderr, "Database exit failed!\n");
		return 1;
	}
	return 0;
}<|MERGE_RESOLUTION|>--- conflicted
+++ resolved
@@ -33,27 +33,12 @@
 		return 1;
 	}
 
-<<<<<<< HEAD
-	EXEC("CREATE TABLE test (a INTEGER, b INTEGER);");
-	EXEC("INSERT INTO test VALUES (11, 1)");
-	EXEC("INSERT INTO test VALUES (12, 2)");
-	EXEC("INSERT INTO test VALUES (13, 3)");
-	EXEC("CREATE TABLE test2 (b INTEGER, c INTEGER);");
-	EXEC("INSERT INTO test2 VALUES (1, 10)");
-	EXEC("INSERT INTO test2 VALUES (1, 20)");
-	EXEC("INSERT INTO test2 VALUES (2, 30)");
-	EXEC("SELECT a, test.b, c FROM test, test2 WHERE test.b = test2.b;");
-=======
 //	EXEC("SELECT 42;");
 //	EXEC("SELECT 42 + 1;");
 //	EXEC("SELECT 2 * (42 + 1), 33;");
     EXEC("CREATE TABLE tbl (a integer, b integer);");
 //	EXEC("INSERT INTO tbl VALUES (1,3)");
 //	EXEC("INSERT INTO tbl VALUES (2,3)");
-    EXEC("COPY tbl from '/Users/holanda/Desktop/test.csv';");
-
-	EXEC("COPY tbl to '/Users/holanda/Desktop/test2.csv';");
-	EXEC("SELECT * FROM tbl;");
 
 //	EXEC("SELECT CAST (100 AS TINYINT) + CAST(100 AS TINYINT);");
 //
@@ -149,7 +134,6 @@
 	// revenue desc, o_orderdate limit 10;", &result) != DuckDBSuccess) {
 	// return 1;
 	// }
->>>>>>> a669b905
 
 	if (duckdb_disconnect(connection) != DuckDBSuccess) {
 		fprintf(stderr, "Database exit failed!\n");
