
#include "planner/logical_plan_generator.hpp"

#include "parser/expression/expression_list.hpp"
#include "parser/statement/insert_statement.hpp"
<<<<<<< HEAD
#include "parser/statement/copy_statement.hpp"
=======
#include "parser/tableref/tableref_list.hpp"
>>>>>>> a1262b9f

#include "planner/operator/logical_aggregate.hpp"
#include "planner/operator/logical_distinct.hpp"
#include "planner/operator/logical_filter.hpp"
#include "planner/operator/logical_get.hpp"
#include "planner/operator/logical_insert.hpp"
#include "planner/operator/logical_limit.hpp"
#include "planner/operator/logical_order.hpp"
#include "planner/operator/logical_projection.hpp"
#include "planner/operator/logical_copy.hpp"

#include <map>

using namespace duckdb;
using namespace std;

void LogicalPlanGenerator::Visit(SelectStatement &statement) {
	for (auto &expr : statement.select_list) {
		expr->Accept(this);
	}

	if (statement.from_table) {
		// SELECT with FROM
		statement.from_table->Accept(this);
	} else {
		// SELECT without FROM, add empty GET
		root = make_unique<LogicalGet>();
	}

	if (statement.where_clause) {
		statement.where_clause->Accept(this);

		auto filter = make_unique<LogicalFilter>(move(statement.where_clause));
		filter->children.push_back(move(root));
		root = move(filter);
	}

	if (statement.HasAggregation()) {
		auto aggregate =
		    make_unique<LogicalAggregate>(move(statement.select_list));
		if (statement.HasGroup()) {
			// have to add group by columns
			aggregate->groups = move(statement.groupby.groups);
		}
		aggregate->children.push_back(move(root));
		root = move(aggregate);

		if (statement.HasHaving()) {
			statement.groupby.having->Accept(this);

			auto having =
			    make_unique<LogicalFilter>(move(statement.groupby.having));
			having->children.push_back(move(root));
			root = move(having);
		}
	} else {
		auto projection =
		    make_unique<LogicalProjection>(move(statement.select_list));
		projection->children.push_back(move(root));
		root = move(projection);
	}

	if (statement.select_distinct) {
		auto distinct = make_unique<LogicalDistinct>();
		distinct->children.push_back(move(root));
		root = move(distinct);
	}
	if (statement.HasOrder()) {
		auto order = make_unique<LogicalOrder>(move(statement.orderby));
		order->children.push_back(move(root));
		root = move(order);
	}
	if (statement.HasLimit()) {
		auto limit = make_unique<LogicalLimit>(statement.limit.limit,
		                                       statement.limit.offset);
		limit->children.push_back(move(root));
		root = move(limit);
	}
}

static void cast_children_to_equal_types(AbstractExpression &expr) {
	if (expr.children.size() == 2) {
		TypeId left_type = expr.children[0]->return_type;
		TypeId right_type = expr.children[1]->return_type;
		if (left_type != right_type) {
			// types don't match
			// we have to add a cast
			if (left_type < right_type) {
				// add cast on left hand side
				auto cast = make_unique<CastExpression>(right_type,
				                                        move(expr.children[0]));
				expr.children[0] = move(cast);
			} else {
				// add cast on right hand side
				auto cast = make_unique<CastExpression>(left_type,
				                                        move(expr.children[1]));
				expr.children[1] = move(cast);
			}
		}
	}
}

void LogicalPlanGenerator::Visit(AggregateExpression &expr) {
	SQLNodeVisitor::Visit(expr);
	// add cast if types don't match
	for (size_t i = 0; i < expr.children.size(); i++) {
		auto &child = expr.children[i];
		if (child->return_type != expr.return_type) {
			auto cast = make_unique<CastExpression>(expr.return_type,
			                                        move(expr.children[i]));
			expr.children[i] = move(cast);
		}
	}
}

void LogicalPlanGenerator::Visit(ComparisonExpression &expr) {
	SQLNodeVisitor::Visit(expr);
	cast_children_to_equal_types(expr);
}

void LogicalPlanGenerator::Visit(ConjunctionExpression &expr) {
	SQLNodeVisitor::Visit(expr);
	cast_children_to_equal_types(expr);
}

void LogicalPlanGenerator::Visit(OperatorExpression &expr) {
	SQLNodeVisitor::Visit(expr);
	cast_children_to_equal_types(expr);
}

void LogicalPlanGenerator::Visit(SubqueryExpression &expr) {
	auto old_root = move(root);
	expr.subquery->Accept(this);
	if (!root) {
		throw Exception("Can't plan subquery");
	}

	expr.op = move(root);
	root = move(old_root);
}

void LogicalPlanGenerator::Visit(BaseTableRef &expr) {
	auto table = catalog.GetTable(expr.schema_name, expr.table_name);
	auto get_table = make_unique<LogicalGet>(
	    table, expr.alias.empty() ? expr.table_name : expr.alias);
	if (root)
		get_table->children.push_back(move(root));
	root = move(get_table);
}

void LogicalPlanGenerator::Visit(CrossProductRef &expr) {
	throw NotImplementedException("Cross product not implemented yet!");
}

void LogicalPlanGenerator::Visit(JoinRef &expr) {
	throw NotImplementedException("Joins not implemented yet!");
}

void LogicalPlanGenerator::Visit(SubqueryRef &expr) {
	throw NotImplementedException("Joins not implemented yet!");
}

void LogicalPlanGenerator::Visit(InsertStatement &statement) {
	auto table = catalog.GetTable(statement.schema, statement.table);
	std::vector<std::unique_ptr<AbstractExpression>> insert_val_list;

	if (statement.columns.size() == 0) {
		if (statement.values.size() != table->columns.size()) {
			throw Exception("Not enough values for insert");
		}
		for (size_t i = 0; i < statement.values.size(); i++) {
			insert_val_list.push_back(move(statement.values[i]));
		}
	} else {
		if (statement.values.size() != statement.columns.size()) {
			throw Exception("Column name/value mismatch");
		}
		map<std::string, unique_ptr<AbstractExpression>> insert_vals;
		for (size_t i = 0; i < statement.values.size(); i++) {
			insert_vals[statement.columns[i]] = move(statement.values[i]);
		}
		for (auto col : table->columns) {
			if (insert_vals.count(col->name)) { // column value was specified
				insert_val_list.push_back(move(insert_vals[col->name]));
			} else {
				insert_val_list.push_back(std::unique_ptr<AbstractExpression>(
				    new ConstantExpression(col->default_value)));
			}
		}
	}

	auto insert = make_unique<LogicalInsert>(table, move(insert_val_list));
	root = move(insert);
}

void LogicalPlanGenerator::Visit(CopyStatement &statement) {
	auto table = catalog.GetTable(statement.schema, statement.table);
	auto copy = make_unique<LogicalCopy>(table, move(statement.file_path));
	root = move(copy);
}<|MERGE_RESOLUTION|>--- conflicted
+++ resolved
@@ -3,11 +3,8 @@
 
 #include "parser/expression/expression_list.hpp"
 #include "parser/statement/insert_statement.hpp"
-<<<<<<< HEAD
 #include "parser/statement/copy_statement.hpp"
-=======
 #include "parser/tableref/tableref_list.hpp"
->>>>>>> a1262b9f
 
 #include "planner/operator/logical_aggregate.hpp"
 #include "planner/operator/logical_distinct.hpp"
@@ -47,7 +44,7 @@
 
 	if (statement.HasAggregation()) {
 		auto aggregate =
-		    make_unique<LogicalAggregate>(move(statement.select_list));
+				make_unique<LogicalAggregate>(move(statement.select_list));
 		if (statement.HasGroup()) {
 			// have to add group by columns
 			aggregate->groups = move(statement.groupby.groups);
@@ -59,13 +56,13 @@
 			statement.groupby.having->Accept(this);
 
 			auto having =
-			    make_unique<LogicalFilter>(move(statement.groupby.having));
+					make_unique<LogicalFilter>(move(statement.groupby.having));
 			having->children.push_back(move(root));
 			root = move(having);
 		}
 	} else {
 		auto projection =
-		    make_unique<LogicalProjection>(move(statement.select_list));
+				make_unique<LogicalProjection>(move(statement.select_list));
 		projection->children.push_back(move(root));
 		root = move(projection);
 	}
@@ -82,7 +79,7 @@
 	}
 	if (statement.HasLimit()) {
 		auto limit = make_unique<LogicalLimit>(statement.limit.limit,
-		                                       statement.limit.offset);
+											   statement.limit.offset);
 		limit->children.push_back(move(root));
 		root = move(limit);
 	}
@@ -98,12 +95,12 @@
 			if (left_type < right_type) {
 				// add cast on left hand side
 				auto cast = make_unique<CastExpression>(right_type,
-				                                        move(expr.children[0]));
+														move(expr.children[0]));
 				expr.children[0] = move(cast);
 			} else {
 				// add cast on right hand side
 				auto cast = make_unique<CastExpression>(left_type,
-				                                        move(expr.children[1]));
+														move(expr.children[1]));
 				expr.children[1] = move(cast);
 			}
 		}
@@ -117,7 +114,7 @@
 		auto &child = expr.children[i];
 		if (child->return_type != expr.return_type) {
 			auto cast = make_unique<CastExpression>(expr.return_type,
-			                                        move(expr.children[i]));
+													move(expr.children[i]));
 			expr.children[i] = move(cast);
 		}
 	}
@@ -152,7 +149,7 @@
 void LogicalPlanGenerator::Visit(BaseTableRef &expr) {
 	auto table = catalog.GetTable(expr.schema_name, expr.table_name);
 	auto get_table = make_unique<LogicalGet>(
-	    table, expr.alias.empty() ? expr.table_name : expr.alias);
+			table, expr.alias.empty() ? expr.table_name : expr.alias);
 	if (root)
 		get_table->children.push_back(move(root));
 	root = move(get_table);
@@ -194,7 +191,7 @@
 				insert_val_list.push_back(move(insert_vals[col->name]));
 			} else {
 				insert_val_list.push_back(std::unique_ptr<AbstractExpression>(
-				    new ConstantExpression(col->default_value)));
+						new ConstantExpression(col->default_value)));
 			}
 		}
 	}
