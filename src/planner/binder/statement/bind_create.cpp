#include "duckdb/catalog/catalog.hpp"
#include "duckdb/catalog/catalog_search_path.hpp"
#include "duckdb/catalog/catalog_entry/schema_catalog_entry.hpp"
#include "duckdb/catalog/catalog_entry/type_catalog_entry.hpp"
#include "duckdb/main/client_context.hpp"
#include "duckdb/main/database.hpp"
#include "duckdb/parser/expression/constant_expression.hpp"
#include "duckdb/parser/expression/subquery_expression.hpp"
#include "duckdb/parser/parsed_data/create_index_info.hpp"
#include "duckdb/parser/parsed_data/create_macro_info.hpp"
#include "duckdb/parser/parsed_data/create_view_info.hpp"
#include "duckdb/parser/parsed_expression_iterator.hpp"
#include "duckdb/parser/statement/create_statement.hpp"
#include "duckdb/planner/binder.hpp"
#include "duckdb/planner/bound_query_node.hpp"
#include "duckdb/planner/expression_binder/aggregate_binder.hpp"
#include "duckdb/planner/expression_binder/index_binder.hpp"
#include "duckdb/planner/expression_binder/select_binder.hpp"
#include "duckdb/planner/operator/logical_create.hpp"
#include "duckdb/planner/operator/logical_create_index.hpp"
#include "duckdb/planner/operator/logical_create_table.hpp"
#include "duckdb/planner/operator/logical_get.hpp"
#include "duckdb/planner/parsed_data/bound_create_function_info.hpp"
#include "duckdb/planner/parsed_data/bound_create_table_info.hpp"
#include "duckdb/planner/query_node/bound_select_node.hpp"
#include "duckdb/planner/tableref/bound_basetableref.hpp"

namespace duckdb {

SchemaCatalogEntry *Binder::BindSchema(CreateInfo &info) {
	if (info.schema.empty()) {
		info.schema = info.temporary ? TEMP_SCHEMA : context.catalog_search_path->GetDefault();
	}

	if (!info.temporary) {
		// non-temporary create: not read only
		if (info.schema == TEMP_SCHEMA) {
			throw ParserException("Only TEMPORARY table names can use the \"temp\" schema");
		}
		this->read_only = false;
	} else {
		if (info.schema != TEMP_SCHEMA) {
			throw ParserException("TEMPORARY table names can *only* use the \"%s\" schema", TEMP_SCHEMA);
		}
	}
	// fetch the schema in which we want to create the object
	auto schema_obj = Catalog::GetCatalog(context).GetSchema(context, info.schema);
	D_ASSERT(schema_obj->type == CatalogType::SCHEMA_ENTRY);
	info.schema = schema_obj->name;
	return schema_obj;
}

void Binder::BindCreateViewInfo(CreateViewInfo &base) {
	// bind the view as if it were a query so we can catch errors
	// note that we bind the original, and replace the original with a copy
	// this is because the original has
	this->can_contain_nulls = true;

	auto copy = base.query->Copy();
	auto query_node = Bind(*base.query);
	base.query = unique_ptr_cast<SQLStatement, SelectStatement>(move(copy));
	if (base.aliases.size() > query_node.names.size()) {
		throw BinderException("More VIEW aliases than columns in query result");
	}
	// fill up the aliases with the remaining names of the bound query
	for (idx_t i = base.aliases.size(); i < query_node.names.size(); i++) {
		base.aliases.push_back(query_node.names[i]);
	}
	base.types = query_node.types;
}

SchemaCatalogEntry *Binder::BindCreateFunctionInfo(CreateInfo &info) {
	auto &base = (CreateMacroInfo &)info;

	if (base.function->expression->HasParameter()) {
		throw BinderException("Parameter expressions within macro's are not supported!");
	}

	// create macro binding in order to bind the function
	vector<LogicalType> dummy_types;
	vector<string> dummy_names;
	// positional parameters
	for (idx_t i = 0; i < base.function->parameters.size(); i++) {
		auto param = (ColumnRefExpression &)*base.function->parameters[i];
		if (!param.table_name.empty()) {
			throw BinderException("Invalid parameter name '%s'", param.ToString());
		}
		dummy_types.push_back(LogicalType::SQLNULL);
		dummy_names.push_back(param.column_name);
	}
	// default parameters
	for (auto it = base.function->default_parameters.begin(); it != base.function->default_parameters.end(); it++) {
		auto &val = (ConstantExpression &)*it->second;
		dummy_types.push_back(val.value.type());
		dummy_names.push_back(it->first);
	}
	auto this_macro_binding = make_unique<MacroBinding>(dummy_types, dummy_names, base.name);
	macro_binding = this_macro_binding.get();

	// create a copy of the expression because we do not want to alter the original
	auto expression = base.function->expression->Copy();

	// bind it to verify the function was defined correctly
	string error;
	auto sel_node = make_unique<BoundSelectNode>();
	auto group_info = make_unique<BoundGroupInformation>();
	SelectBinder binder(*this, context, *sel_node, *group_info);
	error = binder.Bind(&expression, 0, false);

	if (!error.empty()) {
		throw BinderException(error);
	}

	return BindSchema(info);
}

void Binder::BindLogicalType(ClientContext &context, LogicalType &type, const string &schema) {
	if (type.id() == LogicalTypeId::LIST) {
		auto child_type = ListType::GetChildType(type);
		BindLogicalType(context, child_type, schema);
		type = LogicalType::LIST(child_type);
	} else if (type.id() == LogicalTypeId::STRUCT || type.id() == LogicalTypeId::MAP) {
		auto child_types = StructType::GetChildTypes(type);
		for (auto &child_type : child_types) {
			BindLogicalType(context, child_type.second, schema);
		}
		// Generate new Struct/Map Type
		if (type.id() == LogicalTypeId::STRUCT) {
			type = LogicalType::STRUCT(child_types);
		} else {
			type = LogicalType::MAP(child_types);
		}
	} else if (type.id() == LogicalTypeId::USER) {
		auto &user_type_name = UserType::GetTypeName(type);
		auto user_type_catalog = (TypeCatalogEntry *)context.db->GetCatalog().GetEntry(context, CatalogType::TYPE_ENTRY,
		                                                                               schema, user_type_name, true);
		if (!user_type_catalog) {
			throw NotImplementedException("DataType %s not supported yet...\n", user_type_name);
		}
		type = *user_type_catalog->user_type;
		EnumType::SetCatalog(type, user_type_catalog);
	} else if (type.id() == LogicalTypeId::ENUM) {
		auto &enum_type_name = EnumType::GetTypeName(type);
		auto enum_type_catalog = (TypeCatalogEntry *)context.db->GetCatalog().GetEntry(context, CatalogType::TYPE_ENTRY,
		                                                                               schema, enum_type_name, true);
<<<<<<< HEAD
		if (!enum_type_catalog) {
			throw NotImplementedException("DataType %s not supported yet...\n", enum_type_name);
		}
=======
>>>>>>> 3c8aafec
		EnumType::SetCatalog(type, enum_type_catalog);
	}
}

BoundStatement Binder::Bind(CreateStatement &stmt) {
	BoundStatement result;
	result.names = {"Count"};
	result.types = {LogicalType::BIGINT};

	auto catalog_type = stmt.info->type;
	switch (catalog_type) {
	case CatalogType::SCHEMA_ENTRY:
		result.plan = make_unique<LogicalCreate>(LogicalOperatorType::LOGICAL_CREATE_SCHEMA, move(stmt.info));
		break;
	case CatalogType::VIEW_ENTRY: {
		auto &base = (CreateViewInfo &)*stmt.info;
		// bind the schema
		auto schema = BindSchema(*stmt.info);
		BindCreateViewInfo(base);
		result.plan = make_unique<LogicalCreate>(LogicalOperatorType::LOGICAL_CREATE_VIEW, move(stmt.info), schema);
		break;
	}
	case CatalogType::SEQUENCE_ENTRY: {
		auto schema = BindSchema(*stmt.info);
		result.plan = make_unique<LogicalCreate>(LogicalOperatorType::LOGICAL_CREATE_SEQUENCE, move(stmt.info), schema);
		break;
	}
	case CatalogType::MACRO_ENTRY: {
		auto schema = BindCreateFunctionInfo(*stmt.info);
		result.plan = make_unique<LogicalCreate>(LogicalOperatorType::LOGICAL_CREATE_MACRO, move(stmt.info), schema);
		break;
	}
	case CatalogType::INDEX_ENTRY: {
		auto &base = (CreateIndexInfo &)*stmt.info;

		// visit the table reference
		auto bound_table = Bind(*base.table);
		if (bound_table->type != TableReferenceType::BASE_TABLE) {
			throw BinderException("Can only delete from base table!");
		}
		auto &table_binding = (BoundBaseTableRef &)*bound_table;
		auto table = table_binding.table;
		// bind the index expressions
		vector<unique_ptr<Expression>> expressions;
		IndexBinder binder(*this, context);
		for (auto &expr : base.expressions) {
			expressions.push_back(binder.Bind(expr));
		}

		auto plan = CreatePlan(*bound_table);
		if (plan->type != LogicalOperatorType::LOGICAL_GET) {
			throw BinderException("Cannot create index on a view!");
		}
		auto &get = (LogicalGet &)*plan;
		for (auto &column_id : get.column_ids) {
			if (column_id == COLUMN_IDENTIFIER_ROW_ID) {
				throw BinderException("Cannot create an index on the rowid!");
			}
		}
		// this gives us a logical table scan
		// we take the required columns from here
		// create the logical operator
		result.plan = make_unique<LogicalCreateIndex>(*table, get.column_ids, move(expressions),
		                                              unique_ptr_cast<CreateInfo, CreateIndexInfo>(move(stmt.info)));
		break;
	}
	case CatalogType::TABLE_ENTRY: {
		// We first check if there are any user types, if yes we check to which custom types they refer.
		auto bound_info = BindCreateTableInfo(move(stmt.info));
		auto root = move(bound_info->query);

		// create the logical operator
		auto &schema = bound_info->schema;
		auto create_table = make_unique<LogicalCreateTable>(schema, move(bound_info));
		if (root) {
			create_table->children.push_back(move(root));
		}
		result.plan = move(create_table);
		break;
	}
	case CatalogType::TYPE_ENTRY: {
		auto schema = BindSchema(*stmt.info);
		result.plan = make_unique<LogicalCreate>(LogicalOperatorType::LOGICAL_CREATE_TYPE, move(stmt.info), schema);
		break;
	}
	default:
		throw Exception("Unrecognized type!");
	}
	this->allow_stream_result = false;
	return result;
}

} // namespace duckdb<|MERGE_RESOLUTION|>--- conflicted
+++ resolved
@@ -143,12 +143,6 @@
 		auto &enum_type_name = EnumType::GetTypeName(type);
 		auto enum_type_catalog = (TypeCatalogEntry *)context.db->GetCatalog().GetEntry(context, CatalogType::TYPE_ENTRY,
 		                                                                               schema, enum_type_name, true);
-<<<<<<< HEAD
-		if (!enum_type_catalog) {
-			throw NotImplementedException("DataType %s not supported yet...\n", enum_type_name);
-		}
-=======
->>>>>>> 3c8aafec
 		EnumType::SetCatalog(type, enum_type_catalog);
 	}
 }
