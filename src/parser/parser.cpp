--- conflicted
+++ resolved
@@ -352,13 +352,7 @@
 		throw ParserException("Expected a single SELECT statement");
 	}
 	auto &select = parser.statements[0]->Cast<SelectStatement>();
-<<<<<<< HEAD
-	if (select.node->type != QueryNodeType::SELECT_NODE) {
-		throw ParserException("Expected a single SELECT node");
-	}
-=======
 	D_ASSERT(select.node->type == QueryNodeType::SELECT_NODE);
->>>>>>> cb1c4932
 	auto &select_node = select.node->Cast<SelectNode>();
 	return std::move(select_node.groups);
 }
