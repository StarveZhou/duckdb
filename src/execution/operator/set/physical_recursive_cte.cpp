--- conflicted
+++ resolved
@@ -61,14 +61,8 @@
 	return new_group_count;
 }
 
-<<<<<<< HEAD
-SinkResultType PhysicalRecursiveCTE::Sink(ExecutionContext &context, GlobalSinkState &state, LocalSinkState &lstate,
-                                          DataChunk &input) const {
-	auto &gstate = state.Cast<RecursiveCTEState>();
-=======
 SinkResultType PhysicalRecursiveCTE::Sink(ExecutionContext &context, DataChunk &chunk, OperatorSinkInput &input) const {
 	auto &gstate = input.global_state.Cast<RecursiveCTEState>();
->>>>>>> da69aeaa
 	if (!union_all) {
 		idx_t match_count = ProbeHT(chunk, gstate);
 		if (match_count > 0) {
@@ -83,13 +77,8 @@
 //===--------------------------------------------------------------------===//
 // Source
 //===--------------------------------------------------------------------===//
-<<<<<<< HEAD
-void PhysicalRecursiveCTE::GetData(ExecutionContext &context, DataChunk &chunk, GlobalSourceState &gstate_p,
-                                   LocalSourceState &lstate) const {
-=======
 SourceResultType PhysicalRecursiveCTE::GetData(ExecutionContext &context, DataChunk &chunk,
                                                OperatorSourceInput &input) const {
->>>>>>> da69aeaa
 	auto &gstate = sink_state->Cast<RecursiveCTEState>();
 	if (!gstate.initialized) {
 		gstate.intermediate_table.InitializeScan(gstate.scan_state);
@@ -190,11 +179,7 @@
 	state.SetPipelineSource(current, *this);
 
 	auto &executor = meta_pipeline.GetExecutor();
-<<<<<<< HEAD
-	executor.AddRecursiveCTE(this);
-=======
 	executor.AddRecursiveCTE(*this);
->>>>>>> da69aeaa
 
 	// the LHS of the recursive CTE is our initial state
 	auto &initial_state_pipeline = meta_pipeline.CreateChildMetaPipeline(current, *this);
