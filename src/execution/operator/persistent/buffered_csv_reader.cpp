#include "duckdb/execution/operator/persistent/buffered_csv_reader.hpp"

#include "duckdb/catalog/catalog_entry/table_catalog_entry.hpp"
#include "duckdb/common/file_system.hpp"
#include "duckdb/common/string_util.hpp"
#include "duckdb/common/to_string.hpp"
#include "duckdb/common/types/cast_helpers.hpp"
#include "duckdb/common/vector_operations/unary_executor.hpp"
#include "duckdb/common/vector_operations/vector_operations.hpp"
#include "duckdb/function/scalar/strftime_format.hpp"
#include "duckdb/main/database.hpp"
#include "duckdb/parser/column_definition.hpp"
#include "duckdb/storage/data_table.hpp"
#include "utf8proc_wrapper.hpp"
#include "utf8proc.hpp"
#include "duckdb/parser/keyword_helper.hpp"
#include "duckdb/main/error_manager.hpp"
#include "duckdb/main/client_data.hpp"

#include <algorithm>
#include <cctype>
#include <cstring>
#include <fstream>

namespace duckdb {

BufferedCSVReader::BufferedCSVReader(ClientContext &context, BufferedCSVReaderOptions options_p,
                                     const vector<LogicalType> &requested_types)
    : BaseCSVReader(context, std::move(options_p), requested_types), buffer_size(0), position(0), start(0) {
	file_handle = OpenCSV(options);
	Initialize(requested_types);
}

BufferedCSVReader::BufferedCSVReader(ClientContext &context, string filename, BufferedCSVReaderOptions options_p,
                                     const vector<LogicalType> &requested_types)
    : BaseCSVReader(context, std::move(options_p), requested_types), buffer_size(0), position(0), start(0) {
	options.file_path = std::move(filename);
	file_handle = OpenCSV(options);
	Initialize(requested_types);
}

enum class QuoteRule : uint8_t { QUOTES_RFC = 0, QUOTES_OTHER = 1, NO_QUOTES = 2 };

static bool StartsWithNumericDate(string &separator, const string &value) {
	auto begin = value.c_str();
	auto end = begin + value.size();

	//	StrpTimeFormat::Parse will skip whitespace, so we can too
	auto field1 = std::find_if_not(begin, end, StringUtil::CharacterIsSpace);
	if (field1 == end) {
		return false;
	}

	//	first numeric field must start immediately
	if (!StringUtil::CharacterIsDigit(*field1)) {
		return false;
	}
	auto literal1 = std::find_if_not(field1, end, StringUtil::CharacterIsDigit);
	if (literal1 == end) {
		return false;
	}

	//	second numeric field must exist
	auto field2 = std::find_if(literal1, end, StringUtil::CharacterIsDigit);
	if (field2 == end) {
		return false;
	}
	auto literal2 = std::find_if_not(field2, end, StringUtil::CharacterIsDigit);
	if (literal2 == end) {
		return false;
	}

	//	third numeric field must exist
	auto field3 = std::find_if(literal2, end, StringUtil::CharacterIsDigit);
	if (field3 == end) {
		return false;
	}

	//	second literal must match first
	if (((field3 - literal2) != (field2 - literal1)) || strncmp(literal1, literal2, (field2 - literal1)) != 0) {
		return false;
	}

	//	copy the literal as the separator, escaping percent signs
	separator.clear();
	while (literal1 < field2) {
		const auto literal_char = *literal1++;
		if (literal_char == '%') {
			separator.push_back(literal_char);
		}
		separator.push_back(literal_char);
	}

	return true;
}

string GenerateDateFormat(const string &separator, const char *format_template) {
	string format_specifier = format_template;
	auto amount_of_dashes = std::count(format_specifier.begin(), format_specifier.end(), '-');
	if (!amount_of_dashes) {
		return format_specifier;
	}
	string result;
	result.reserve(format_specifier.size() - amount_of_dashes + (amount_of_dashes * separator.size()));
	for (auto &character : format_specifier) {
		if (character == '-') {
			result += separator;
		} else {
			result += character;
		}
	}
	return result;
}

TextSearchShiftArray::TextSearchShiftArray() {
}

TextSearchShiftArray::TextSearchShiftArray(string search_term) : length(search_term.size()) {
	if (length > 255) {
		throw InvalidInputException("Size of delimiter/quote/escape in CSV reader is limited to 255 bytes");
	}
	// initialize the shifts array
	shifts = unique_ptr<uint8_t[]>(new uint8_t[length * 255]);
	memset(shifts.get(), 0, length * 255 * sizeof(uint8_t));
	// iterate over each of the characters in the array
	for (idx_t main_idx = 0; main_idx < length; main_idx++) {
		uint8_t current_char = (uint8_t)search_term[main_idx];
		// now move over all the remaining positions
		for (idx_t i = main_idx; i < length; i++) {
			bool is_match = true;
			// check if the prefix matches at this position
			// if it does, we move to this position after encountering the current character
			for (idx_t j = 0; j < main_idx; j++) {
				if (search_term[i - main_idx + j] != search_term[j]) {
					is_match = false;
				}
			}
			if (!is_match) {
				continue;
			}
			shifts[i * 255 + current_char] = main_idx + 1;
		}
	}
}

// Helper function to generate column names
static string GenerateColumnName(const idx_t total_cols, const idx_t col_number, const string &prefix = "column") {
	int max_digits = NumericHelper::UnsignedLength(total_cols - 1);
	int digits = NumericHelper::UnsignedLength(col_number);
	string leading_zeros = string(max_digits - digits, '0');
	string value = to_string(col_number);
	return string(prefix + leading_zeros + value);
}

// Helper function for UTF-8 aware space trimming
static string TrimWhitespace(const string &col_name) {
	utf8proc_int32_t codepoint;
	auto str = reinterpret_cast<const utf8proc_uint8_t *>(col_name.c_str());
	idx_t size = col_name.size();
	// Find the first character that is not left trimmed
	idx_t begin = 0;
	while (begin < size) {
		auto bytes = utf8proc_iterate(str + begin, size - begin, &codepoint);
		D_ASSERT(bytes > 0);
		if (utf8proc_category(codepoint) != UTF8PROC_CATEGORY_ZS) {
			break;
		}
		begin += bytes;
	}

	// Find the last character that is not right trimmed
	idx_t end;
	end = begin;
	for (auto next = begin; next < col_name.size();) {
		auto bytes = utf8proc_iterate(str + next, size - next, &codepoint);
		D_ASSERT(bytes > 0);
		next += bytes;
		if (utf8proc_category(codepoint) != UTF8PROC_CATEGORY_ZS) {
			end = next;
		}
	}

	// return the trimmed string
	return col_name.substr(begin, end - begin);
}

static string NormalizeColumnName(const string &col_name) {
	// normalize UTF8 characters to NFKD
	auto nfkd = utf8proc_NFKD(reinterpret_cast<const utf8proc_uint8_t *>(col_name.c_str()), col_name.size());
	const string col_name_nfkd = string(const_char_ptr_cast(nfkd), strlen(const_char_ptr_cast(nfkd)));
	free(nfkd);

	// only keep ASCII characters 0-9 a-z A-Z and replace spaces with regular whitespace
	string col_name_ascii = "";
	for (idx_t i = 0; i < col_name_nfkd.size(); i++) {
		if (col_name_nfkd[i] == '_' || (col_name_nfkd[i] >= '0' && col_name_nfkd[i] <= '9') ||
		    (col_name_nfkd[i] >= 'A' && col_name_nfkd[i] <= 'Z') ||
		    (col_name_nfkd[i] >= 'a' && col_name_nfkd[i] <= 'z')) {
			col_name_ascii += col_name_nfkd[i];
		} else if (StringUtil::CharacterIsSpace(col_name_nfkd[i])) {
			col_name_ascii += " ";
		}
	}

	// trim whitespace and replace remaining whitespace by _
	string col_name_trimmed = TrimWhitespace(col_name_ascii);
	string col_name_cleaned = "";
	bool in_whitespace = false;
	for (idx_t i = 0; i < col_name_trimmed.size(); i++) {
		if (col_name_trimmed[i] == ' ') {
			if (!in_whitespace) {
				col_name_cleaned += "_";
				in_whitespace = true;
			}
		} else {
			col_name_cleaned += col_name_trimmed[i];
			in_whitespace = false;
		}
	}

	// don't leave string empty; if not empty, make lowercase
	if (col_name_cleaned.empty()) {
		col_name_cleaned = "_";
	} else {
		col_name_cleaned = StringUtil::Lower(col_name_cleaned);
	}

	// prepend _ if name starts with a digit or is a reserved keyword
	if (KeywordHelper::IsKeyword(col_name_cleaned) || (col_name_cleaned[0] >= '0' && col_name_cleaned[0] <= '9')) {
		col_name_cleaned = "_" + col_name_cleaned;
	}
	return col_name_cleaned;
}

void BufferedCSVReader::Initialize(const vector<LogicalType> &requested_types) {
	PrepareComplexParser();
	if (options.auto_detect) {
		return_types = SniffCSV(requested_types);
		if (return_types.empty()) {
			throw InvalidInputException("Failed to detect column types from CSV: is the file a valid CSV file?");
		}
		JumpToBeginning(options.skip_rows, options.header);
	} else {
		return_types = requested_types;
		ResetBuffer();
		SkipRowsAndReadHeader(options.skip_rows, options.header);
	}
	InitParseChunk(return_types.size());
<<<<<<< HEAD
	// we only need reset support during the automatic CSV type detection
	// since reset support might require caching (in the case of streams), we disable it for the remainder
	file_handle->DisableReset();
=======
>>>>>>> da69aeaa
}

void BufferedCSVReader::ResetBuffer() {
	buffer.reset();
	buffer_size = 0;
	position = 0;
	start = 0;
	cached_buffers.clear();
}

void BufferedCSVReader::ResetStream() {
	file_handle->Reset();
	linenr = 0;
	linenr_estimated = false;
	bytes_per_line_avg = 0;
	sample_chunk_idx = 0;
	jumping_samples = false;
}

void BufferedCSVReader::JumpToBeginning(idx_t skip_rows = 0, bool skip_header = false) {
	ResetBuffer();
	ResetStream();
	sample_chunk_idx = 0;
	bytes_in_chunk = 0;
	end_of_file_reached = false;
	bom_checked = false;
	SkipRowsAndReadHeader(skip_rows, skip_header);
}

void BufferedCSVReader::SkipRowsAndReadHeader(idx_t skip_rows, bool skip_header) {
	for (idx_t i = 0; i < skip_rows; i++) {
		// ignore skip rows
		string read_line = file_handle->ReadLine();
		linenr++;
	}

	if (skip_header) {
		// ignore the first line as a header line
		InitParseChunk(return_types.size());
		ParseCSV(ParserMode::PARSING_HEADER);
	}
}

void BufferedCSVReader::PrepareComplexParser() {
	delimiter_search = TextSearchShiftArray(options.delimiter);
	escape_search = TextSearchShiftArray(options.escape);
	quote_search = TextSearchShiftArray(options.quote);
}

bool BufferedCSVReader::JumpToNextSample() {
	// get bytes contained in the previously read chunk
	idx_t remaining_bytes_in_buffer = buffer_size - start;
	bytes_in_chunk -= remaining_bytes_in_buffer;
	if (remaining_bytes_in_buffer == 0) {
		return false;
	}

	// assess if it makes sense to jump, based on size of the first chunk relative to size of the entire file
	if (sample_chunk_idx == 0) {
		idx_t bytes_first_chunk = bytes_in_chunk;
		double chunks_fit = (file_handle->FileSize() / (double)bytes_first_chunk);
		jumping_samples = chunks_fit >= options.sample_chunks;

		// jump back to the beginning
		JumpToBeginning(options.skip_rows, options.header);
		sample_chunk_idx++;
		return true;
	}

	if (end_of_file_reached || sample_chunk_idx >= options.sample_chunks) {
		return false;
	}

	// if we deal with any other sources than plaintext files, jumping_samples can be tricky. In that case
	// we just read x continuous chunks from the stream TODO: make jumps possible for zipfiles.
	if (!file_handle->OnDiskFile() || !jumping_samples) {
		sample_chunk_idx++;
		return true;
	}

	// update average bytes per line
	double bytes_per_line = bytes_in_chunk / (double)options.sample_chunk_size;
	bytes_per_line_avg = ((bytes_per_line_avg * (sample_chunk_idx)) + bytes_per_line) / (sample_chunk_idx + 1);

	// if none of the previous conditions were met, we can jump
	idx_t partition_size = (idx_t)round(file_handle->FileSize() / (double)options.sample_chunks);

	// calculate offset to end of the current partition
	int64_t offset = partition_size - bytes_in_chunk - remaining_bytes_in_buffer;
	auto current_pos = file_handle->SeekPosition();

	if (current_pos + offset < file_handle->FileSize()) {
		// set position in stream and clear failure bits
		file_handle->Seek(current_pos + offset);

		// estimate linenr
		linenr += (idx_t)round((offset + remaining_bytes_in_buffer) / bytes_per_line_avg);
		linenr_estimated = true;
	} else {
		// seek backwards from the end in last chunk and hope to catch the end of the file
		// TODO: actually it would be good to make sure that the end of file is being reached, because
		// messy end-lines are quite common. For this case, however, we first need a skip_end detection anyways.
		file_handle->Seek(file_handle->FileSize() - bytes_in_chunk);

		// estimate linenr
		linenr = (idx_t)round((file_handle->FileSize() - bytes_in_chunk) / bytes_per_line_avg);
		linenr_estimated = true;
	}

	// reset buffers and parse chunk
	ResetBuffer();

	// seek beginning of next line
	// FIXME: if this jump ends up in a quoted linebreak, we will have a problem
	string read_line = file_handle->ReadLine();
	linenr++;

	sample_chunk_idx++;

	return true;
}

void BufferedCSVReader::DetectDialect(const vector<LogicalType> &requested_types,
                                      BufferedCSVReaderOptions &original_options,
                                      vector<BufferedCSVReaderOptions> &info_candidates, idx_t &best_num_cols) {
	// set up the candidates we consider for delimiter and quote rules based on user input
	vector<string> delim_candidates;
	vector<QuoteRule> quoterule_candidates;
	vector<vector<string>> quote_candidates_map;
	vector<vector<string>> escape_candidates_map = {{""}, {"\\"}, {""}};

	if (options.has_delimiter) {
		// user provided a delimiter: use that delimiter
		delim_candidates = {options.delimiter};
	} else {
		// no delimiter provided: try standard/common delimiters
		delim_candidates = {",", "|", ";", "\t"};
	}
	if (options.has_quote) {
		// user provided quote: use that quote rule
		quote_candidates_map = {{options.quote}, {options.quote}, {options.quote}};
	} else {
		// no quote rule provided: use standard/common quotes
		quote_candidates_map = {{"\""}, {"\"", "'"}, {""}};
	}
	if (options.has_escape) {
		// user provided escape: use that escape rule
		if (options.escape.empty()) {
			quoterule_candidates = {QuoteRule::QUOTES_RFC};
		} else {
			quoterule_candidates = {QuoteRule::QUOTES_OTHER};
		}
		escape_candidates_map[static_cast<uint8_t>(quoterule_candidates[0])] = {options.escape};
	} else {
		// no escape provided: try standard/common escapes
		quoterule_candidates = {QuoteRule::QUOTES_RFC, QuoteRule::QUOTES_OTHER, QuoteRule::NO_QUOTES};
	}

	idx_t best_consistent_rows = 0;
	idx_t prev_padding_count = 0;
	for (auto quoterule : quoterule_candidates) {
		const auto &quote_candidates = quote_candidates_map[static_cast<uint8_t>(quoterule)];
		for (const auto &quote : quote_candidates) {
			for (const auto &delim : delim_candidates) {
				const auto &escape_candidates = escape_candidates_map[static_cast<uint8_t>(quoterule)];
				for (const auto &escape : escape_candidates) {
					BufferedCSVReaderOptions sniff_info = original_options;
					sniff_info.delimiter = delim;
					sniff_info.quote = quote;
					sniff_info.escape = escape;

					options = sniff_info;
					PrepareComplexParser();

					JumpToBeginning(original_options.skip_rows);
					sniffed_column_counts.clear();
					if (!TryParseCSV(ParserMode::SNIFFING_DIALECT)) {
						continue;
					}

					idx_t start_row = original_options.skip_rows;
					idx_t consistent_rows = 0;
					idx_t num_cols = sniffed_column_counts.empty() ? 0 : sniffed_column_counts[0];
					idx_t padding_count = 0;
					bool allow_padding = original_options.null_padding;
					for (idx_t row = 0; row < sniffed_column_counts.size(); row++) {
						if (sniffed_column_counts[row] == num_cols) {
							consistent_rows++;
						} else if (num_cols < sniffed_column_counts[row] && !original_options.skip_rows_set) {
							// we use the maximum amount of num_cols that we find
							num_cols = sniffed_column_counts[row];
							start_row = row + original_options.skip_rows;
							consistent_rows = 1;
							padding_count = 0;
						} else if (num_cols >= sniffed_column_counts[row] && allow_padding) {
							// we are missing some columns, we can parse this as long as we add padding
							padding_count++;
						}
					}

					// some logic
					consistent_rows += padding_count;
					bool more_values = (consistent_rows > best_consistent_rows && num_cols >= best_num_cols);
					bool require_more_padding = padding_count > prev_padding_count;
					bool require_less_padding = padding_count < prev_padding_count;
					bool single_column_before = best_num_cols < 2 && num_cols > best_num_cols;
					bool rows_consistent =
					    start_row + consistent_rows - original_options.skip_rows == sniffed_column_counts.size();
					bool more_than_one_row = (consistent_rows > 1);
					bool more_than_one_column = (num_cols > 1);
					bool start_good = !info_candidates.empty() && (start_row <= info_candidates.front().skip_rows);

					if (!requested_types.empty() && requested_types.size() != num_cols) {
						continue;
					} else if (rows_consistent && (single_column_before || (more_values && !require_more_padding) ||
					                               (more_than_one_column && require_less_padding))) {
						sniff_info.skip_rows = start_row;
						sniff_info.num_cols = num_cols;
						sniff_info.new_line = options.new_line;
						best_consistent_rows = consistent_rows;
						best_num_cols = num_cols;
						prev_padding_count = padding_count;

						info_candidates.clear();
						info_candidates.push_back(sniff_info);
					} else if (more_than_one_row && more_than_one_column && start_good && rows_consistent &&
					           !require_more_padding) {
						bool same_quote_is_candidate = false;
						for (auto &info_candidate : info_candidates) {
							if (quote.compare(info_candidate.quote) == 0) {
								same_quote_is_candidate = true;
							}
						}
						if (!same_quote_is_candidate) {
							sniff_info.skip_rows = start_row;
							sniff_info.num_cols = num_cols;
							sniff_info.new_line = options.new_line;
							info_candidates.push_back(sniff_info);
						}
					}
				}
			}
		}
	}
}

void BufferedCSVReader::DetectCandidateTypes(const vector<LogicalType> &type_candidates,
                                             const map<LogicalTypeId, vector<const char *>> &format_template_candidates,
                                             const vector<BufferedCSVReaderOptions> &info_candidates,
                                             BufferedCSVReaderOptions &original_options, idx_t best_num_cols,
                                             vector<vector<LogicalType>> &best_sql_types_candidates,
                                             std::map<LogicalTypeId, vector<string>> &best_format_candidates,
                                             DataChunk &best_header_row) {
	BufferedCSVReaderOptions best_options;
	idx_t min_varchar_cols = best_num_cols + 1;

	// check which info candidate leads to minimum amount of non-varchar columns...
	for (const auto &t : format_template_candidates) {
		best_format_candidates[t.first].clear();
	}
	for (auto &info_candidate : info_candidates) {
		options = info_candidate;
		vector<vector<LogicalType>> info_sql_types_candidates(options.num_cols, type_candidates);
		std::map<LogicalTypeId, bool> has_format_candidates;
		std::map<LogicalTypeId, vector<string>> format_candidates;
		for (const auto &t : format_template_candidates) {
			has_format_candidates[t.first] = false;
			format_candidates[t.first].clear();
		}

		// set all return_types to VARCHAR so we can do datatype detection based on VARCHAR values
		return_types.clear();
		return_types.assign(options.num_cols, LogicalType::VARCHAR);

		// jump to beginning and skip potential header
		JumpToBeginning(options.skip_rows, true);
		DataChunk header_row;
		header_row.Initialize(allocator, return_types);
		parse_chunk.Copy(header_row);

		if (header_row.size() == 0) {
			continue;
		}

		// init parse chunk and read csv with info candidate
		InitParseChunk(return_types.size());
		if (!TryParseCSV(ParserMode::SNIFFING_DATATYPES)) {
			continue;
		}
		for (idx_t row_idx = 0; row_idx <= parse_chunk.size(); row_idx++) {
			bool is_header_row = row_idx == 0;
			idx_t row = row_idx - 1;
			for (idx_t col = 0; col < parse_chunk.ColumnCount(); col++) {
				auto &col_type_candidates = info_sql_types_candidates[col];
				while (col_type_candidates.size() > 1) {
					const auto &sql_type = col_type_candidates.back();
					// try cast from string to sql_type
					Value dummy_val;
					if (is_header_row) {
						VerifyUTF8(col, 0, header_row, -int64_t(parse_chunk.size()));
						dummy_val = header_row.GetValue(col, 0);
					} else {
						VerifyUTF8(col, row, parse_chunk);
						dummy_val = parse_chunk.GetValue(col, row);
					}
					// try formatting for date types if the user did not specify one and it starts with numeric values.
					string separator;
					if (has_format_candidates.count(sql_type.id()) && !original_options.has_format[sql_type.id()] &&
					    !dummy_val.IsNull() && StartsWithNumericDate(separator, StringValue::Get(dummy_val))) {
						// generate date format candidates the first time through
						auto &type_format_candidates = format_candidates[sql_type.id()];
						const auto had_format_candidates = has_format_candidates[sql_type.id()];
						if (!has_format_candidates[sql_type.id()]) {
							has_format_candidates[sql_type.id()] = true;
							// order by preference
							auto entry = format_template_candidates.find(sql_type.id());
							if (entry != format_template_candidates.end()) {
								const auto &format_template_list = entry->second;
								for (const auto &t : format_template_list) {
									const auto format_string = GenerateDateFormat(separator, t);
									// don't parse ISO 8601
									if (format_string.find("%Y-%m-%d") == string::npos) {
										type_format_candidates.emplace_back(format_string);
									}
								}
							}
							//	initialise the first candidate
							options.has_format[sql_type.id()] = true;
							//	all formats are constructed to be valid
							SetDateFormat(type_format_candidates.back(), sql_type.id());
						}
						// check all formats and keep the first one that works
						StrpTimeFormat::ParseResult result;
						auto save_format_candidates = type_format_candidates;
						while (!type_format_candidates.empty()) {
							//	avoid using exceptions for flow control...
							auto &current_format = options.date_format[sql_type.id()];
							if (current_format.Parse(StringValue::Get(dummy_val), result)) {
								break;
							}
							//	doesn't work - move to the next one
							type_format_candidates.pop_back();
							options.has_format[sql_type.id()] = (!type_format_candidates.empty());
							if (!type_format_candidates.empty()) {
								SetDateFormat(type_format_candidates.back(), sql_type.id());
							}
						}
						//	if none match, then this is not a value of type sql_type,
						if (type_format_candidates.empty()) {
							//	so restore the candidates that did work.
							//	or throw them out if they were generated by this value.
							if (had_format_candidates) {
								type_format_candidates.swap(save_format_candidates);
								if (!type_format_candidates.empty()) {
									SetDateFormat(type_format_candidates.back(), sql_type.id());
								}
							} else {
								has_format_candidates[sql_type.id()] = false;
							}
						}
					}
					// try cast from string to sql_type
					if (TryCastValue(dummy_val, sql_type)) {
						break;
					} else {
						col_type_candidates.pop_back();
					}
				}
			}
			// reset type detection, because first row could be header,
			// but only do it if csv has more than one line (including header)
			if (parse_chunk.size() > 0 && is_header_row) {
				info_sql_types_candidates = vector<vector<LogicalType>>(options.num_cols, type_candidates);
				for (auto &f : format_candidates) {
					f.second.clear();
				}
				for (auto &h : has_format_candidates) {
					h.second = false;
				}
			}
		}

		idx_t varchar_cols = 0;
		for (idx_t col = 0; col < parse_chunk.ColumnCount(); col++) {
			auto &col_type_candidates = info_sql_types_candidates[col];
			// check number of varchar columns
			const auto &col_type = col_type_candidates.back();
			if (col_type == LogicalType::VARCHAR) {
				varchar_cols++;
			}
		}

		// it's good if the dialect creates more non-varchar columns, but only if we sacrifice < 30% of best_num_cols.
		if (varchar_cols < min_varchar_cols && parse_chunk.ColumnCount() > (best_num_cols * 0.7)) {
			// we have a new best_options candidate
			best_options = info_candidate;
			min_varchar_cols = varchar_cols;
			best_sql_types_candidates = info_sql_types_candidates;
			best_format_candidates = format_candidates;
			best_header_row.Destroy();
			auto header_row_types = header_row.GetTypes();
			best_header_row.Initialize(allocator, header_row_types);
			header_row.Copy(best_header_row);
		}
	}

	options = best_options;
	for (const auto &best : best_format_candidates) {
		if (!best.second.empty()) {
			SetDateFormat(best.second.back(), best.first);
		}
	}
}

void BufferedCSVReader::DetectHeader(const vector<vector<LogicalType>> &best_sql_types_candidates,
                                     const DataChunk &best_header_row) {
	// information for header detection
	bool first_row_consistent = true;
	bool first_row_nulls = false;

	// check if header row is all null and/or consistent with detected column data types
	first_row_nulls = true;
	for (idx_t col = 0; col < best_sql_types_candidates.size(); col++) {
		auto dummy_val = best_header_row.GetValue(col, 0);
		if (!dummy_val.IsNull()) {
			first_row_nulls = false;
		}

		// try cast to sql_type of column
		const auto &sql_type = best_sql_types_candidates[col].back();
		if (!TryCastValue(dummy_val, sql_type)) {
			first_row_consistent = false;
		}
	}

	// update parser info, and read, generate & set col_names based on previous findings
	if (((!first_row_consistent || first_row_nulls) && !options.has_header) || (options.has_header && options.header)) {
		options.header = true;
		case_insensitive_map_t<idx_t> name_collision_count;
		// get header names from CSV
		for (idx_t col = 0; col < options.num_cols; col++) {
			const auto &val = best_header_row.GetValue(col, 0);
			string col_name = val.ToString();

			// generate name if field is empty
			if (col_name.empty() || val.IsNull()) {
				col_name = GenerateColumnName(options.num_cols, col);
			}

			// normalize names or at least trim whitespace
			if (options.normalize_names) {
				col_name = NormalizeColumnName(col_name);
			} else {
				col_name = TrimWhitespace(col_name);
			}

			// avoid duplicate header names
			const string col_name_raw = col_name;
			while (name_collision_count.find(col_name) != name_collision_count.end()) {
				name_collision_count[col_name] += 1;
				col_name = col_name + "_" + to_string(name_collision_count[col_name]);
			}

			names.push_back(col_name);
			name_collision_count[col_name] = 0;
		}

	} else {
		options.header = false;
		for (idx_t col = 0; col < options.num_cols; col++) {
			string column_name = GenerateColumnName(options.num_cols, col);
			names.push_back(column_name);
		}
	}
	for (idx_t i = 0; i < MinValue<idx_t>(names.size(), options.name_list.size()); i++) {
		names[i] = options.name_list[i];
	}
}

vector<LogicalType> BufferedCSVReader::RefineTypeDetection(const vector<LogicalType> &type_candidates,
                                                           const vector<LogicalType> &requested_types,
                                                           vector<vector<LogicalType>> &best_sql_types_candidates,
                                                           map<LogicalTypeId, vector<string>> &best_format_candidates) {
	// for the type refine we set the SQL types to VARCHAR for all columns
	return_types.clear();
	return_types.assign(options.num_cols, LogicalType::VARCHAR);

	vector<LogicalType> detected_types;

	// if data types were provided, exit here if number of columns does not match
	if (!requested_types.empty()) {
		if (requested_types.size() != options.num_cols) {
			throw InvalidInputException(
			    "Error while determining column types: found %lld columns but expected %d. (%s)", options.num_cols,
			    requested_types.size(), options.ToString());
		} else {
			detected_types = requested_types;
		}
	} else if (options.all_varchar) {
		// return all types varchar
		detected_types = return_types;
	} else {
		// jump through the rest of the file and continue to refine the sql type guess
		while (JumpToNextSample()) {
			InitParseChunk(return_types.size());
			// if jump ends up a bad line, we just skip this chunk
			if (!TryParseCSV(ParserMode::SNIFFING_DATATYPES)) {
				continue;
			}
			for (idx_t col = 0; col < parse_chunk.ColumnCount(); col++) {
				vector<LogicalType> &col_type_candidates = best_sql_types_candidates[col];
				while (col_type_candidates.size() > 1) {
					const auto &sql_type = col_type_candidates.back();
					//	narrow down the date formats
					if (best_format_candidates.count(sql_type.id())) {
						auto &best_type_format_candidates = best_format_candidates[sql_type.id()];
						auto save_format_candidates = best_type_format_candidates;
						while (!best_type_format_candidates.empty()) {
							if (TryCastVector(parse_chunk.data[col], parse_chunk.size(), sql_type)) {
								break;
							}
							//	doesn't work - move to the next one
							best_type_format_candidates.pop_back();
							options.has_format[sql_type.id()] = (!best_type_format_candidates.empty());
							if (!best_type_format_candidates.empty()) {
								SetDateFormat(best_type_format_candidates.back(), sql_type.id());
							}
						}
						//	if none match, then this is not a column of type sql_type,
						if (best_type_format_candidates.empty()) {
							//	so restore the candidates that did work.
							best_type_format_candidates.swap(save_format_candidates);
							if (!best_type_format_candidates.empty()) {
								SetDateFormat(best_type_format_candidates.back(), sql_type.id());
							}
						}
					}

					if (TryCastVector(parse_chunk.data[col], parse_chunk.size(), sql_type)) {
						break;
					} else {
						col_type_candidates.pop_back();
					}
				}
			}
<<<<<<< HEAD

			if (!jumping_samples) {
				if ((sample_chunk_idx)*options.sample_chunk_size <= options.buffer_size) {
					// cache parse chunk
					// create a new chunk and fill it with the remainder
					auto chunk = make_uniq<DataChunk>();
					auto parse_chunk_types = parse_chunk.GetTypes();
					chunk->Move(parse_chunk);
					cached_chunks.push(std::move(chunk));
				} else {
					while (!cached_chunks.empty()) {
						cached_chunks.pop();
					}
				}
			}
=======
>>>>>>> da69aeaa
		}

		// set sql types
		for (auto &best_sql_types_candidate : best_sql_types_candidates) {
			LogicalType d_type = best_sql_types_candidate.back();
			if (best_sql_types_candidate.size() == type_candidates.size()) {
				d_type = LogicalType::VARCHAR;
			}
			detected_types.push_back(d_type);
		}
	}

	return detected_types;
}

string BufferedCSVReader::ColumnTypesError(case_insensitive_map_t<idx_t> sql_types_per_column,
                                           const vector<string> &names) {
	for (idx_t i = 0; i < names.size(); i++) {
		auto it = sql_types_per_column.find(names[i]);
		if (it != sql_types_per_column.end()) {
			sql_types_per_column.erase(names[i]);
			continue;
		}
	}
	if (sql_types_per_column.empty()) {
		return string();
	}
	string exception = "COLUMN_TYPES error: Columns with names: ";
	for (auto &col : sql_types_per_column) {
		exception += "\"" + col.first + "\",";
	}
	exception.pop_back();
	exception += " do not exist in the CSV File";
	return exception;
}

vector<LogicalType> BufferedCSVReader::SniffCSV(const vector<LogicalType> &requested_types) {
	for (auto &type : requested_types) {
		// auto detect for blobs not supported: there may be invalid UTF-8 in the file
		if (type.id() == LogicalTypeId::BLOB) {
			return requested_types;
		}
	}

	// #######
	// ### dialect detection
	// #######
	BufferedCSVReaderOptions original_options = options;
	vector<BufferedCSVReaderOptions> info_candidates;
	idx_t best_num_cols = 0;

	DetectDialect(requested_types, original_options, info_candidates, best_num_cols);

	// if no dialect candidate was found, then file was most likely empty and we throw an exception
	if (info_candidates.empty()) {
		throw InvalidInputException(
		    "Error in file \"%s\": CSV options could not be auto-detected. Consider setting parser options manually.",
		    options.file_path);
	}

	// #######
	// ### type detection (initial)
	// #######

	// format template candidates, ordered by descending specificity (~ from high to low)
	std::map<LogicalTypeId, vector<const char *>> format_template_candidates = {
	    {LogicalTypeId::DATE, {"%m-%d-%Y", "%m-%d-%y", "%d-%m-%Y", "%d-%m-%y", "%Y-%m-%d", "%y-%m-%d"}},
	    {LogicalTypeId::TIMESTAMP,
	     {"%Y-%m-%d %H:%M:%S.%f", "%m-%d-%Y %I:%M:%S %p", "%m-%d-%y %I:%M:%S %p", "%d-%m-%Y %H:%M:%S",
	      "%d-%m-%y %H:%M:%S", "%Y-%m-%d %H:%M:%S", "%y-%m-%d %H:%M:%S"}},
	};
	vector<vector<LogicalType>> best_sql_types_candidates;
	map<LogicalTypeId, vector<string>> best_format_candidates;
	DataChunk best_header_row;
	DetectCandidateTypes(options.auto_type_candidates, format_template_candidates, info_candidates, original_options,
	                     best_num_cols, best_sql_types_candidates, best_format_candidates, best_header_row);

	if (best_format_candidates.empty() || best_header_row.size() == 0) {
		throw InvalidInputException(
		    "Error in file \"%s\": CSV options could not be auto-detected. Consider setting parser options manually.",
		    original_options.file_path);
	}

	// #######
	// ### header detection
	// #######
	options.num_cols = best_num_cols;
	DetectHeader(best_sql_types_candidates, best_header_row);
	if (!options.sql_type_list.empty()) {
		// user-defined types were supplied for certain columns
		// override the types
		if (!options.sql_types_per_column.empty()) {
			// types supplied as name -> value map
			idx_t found = 0;
			for (idx_t i = 0; i < names.size(); i++) {
				auto it = options.sql_types_per_column.find(names[i]);
				if (it != options.sql_types_per_column.end()) {
					best_sql_types_candidates[i] = {options.sql_type_list[it->second]};
					found++;
					continue;
				}
			}
			if (!options.file_options.union_by_name && found < options.sql_types_per_column.size()) {
				string exception = ColumnTypesError(options.sql_types_per_column, names);
				if (!exception.empty()) {
					throw BinderException(exception);
				}
			}
		} else {
			// types supplied as list
			if (names.size() < options.sql_type_list.size()) {
				throw BinderException("read_csv: %d types were provided, but CSV file only has %d columns",
				                      options.sql_type_list.size(), names.size());
			}
			for (idx_t i = 0; i < options.sql_type_list.size(); i++) {
				best_sql_types_candidates[i] = {options.sql_type_list[i]};
			}
		}
	}

	// #######
	// ### type detection (refining)
	// #######
	return RefineTypeDetection(options.auto_type_candidates, requested_types, best_sql_types_candidates,
	                           best_format_candidates);
}

bool BufferedCSVReader::TryParseComplexCSV(DataChunk &insert_chunk, string &error_message) {
	// used for parsing algorithm
	bool finished_chunk = false;
	idx_t column = 0;
	vector<idx_t> escape_positions;
	bool has_quotes = false;
	uint8_t delimiter_pos = 0, escape_pos = 0, quote_pos = 0;
	idx_t offset = 0;
	idx_t line_start = 0;
	// read values into the buffer (if any)
	if (position >= buffer_size) {
		if (!ReadBuffer(start, line_start)) {
			return true;
		}
	}
	// start parsing the first value
	start = position;
	goto value_start;
value_start:
	/* state: value_start */
	// this state parses the first characters of a value
	offset = 0;
	delimiter_pos = 0;
	quote_pos = 0;
	do {
		idx_t count = 0;
		for (; position < buffer_size; position++) {
			quote_search.Match(quote_pos, buffer[position]);
			delimiter_search.Match(delimiter_pos, buffer[position]);
			count++;
			if (delimiter_pos == options.delimiter.size()) {
				// found a delimiter, add the value
				offset = options.delimiter.size() - 1;
				goto add_value;
			} else if (StringUtil::CharacterIsNewline(buffer[position])) {
				// found a newline, add the row
				goto add_row;
			}
			if (count > quote_pos) {
				// did not find a quote directly at the start of the value, stop looking for the quote now
				goto normal;
			}
			if (quote_pos == options.quote.size()) {
				// found a quote, go to quoted loop and skip the initial quote
				start += options.quote.size();
				goto in_quotes;
			}
		}
	} while (ReadBuffer(start, line_start));
	// file ends while scanning for quote/delimiter, go to final state
	goto final_state;
normal:
	/* state: normal parsing state */
	// this state parses the remainder of a non-quoted value until we reach a delimiter or newline
	position++;
	do {
		for (; position < buffer_size; position++) {
			delimiter_search.Match(delimiter_pos, buffer[position]);
			if (delimiter_pos == options.delimiter.size()) {
				offset = options.delimiter.size() - 1;
				goto add_value;
			} else if (StringUtil::CharacterIsNewline(buffer[position])) {
				goto add_row;
			}
		}
	} while (ReadBuffer(start, line_start));
	goto final_state;
add_value:
	AddValue(string_t(buffer.get() + start, position - start - offset), column, escape_positions, has_quotes);
	// increase position by 1 and move start to the new position
	offset = 0;
	has_quotes = false;
	start = ++position;
	if (position >= buffer_size && !ReadBuffer(start, line_start)) {
		// file ends right after delimiter, go to final state
		goto final_state;
	}
	goto value_start;
add_row : {
	// check type of newline (\r or \n)
	bool carriage_return = buffer[position] == '\r';
	AddValue(string_t(buffer.get() + start, position - start - offset), column, escape_positions, has_quotes);
	finished_chunk = AddRow(insert_chunk, column, error_message);

	if (!error_message.empty()) {
		return false;
	}
	// increase position by 1 and move start to the new position
	offset = 0;
	has_quotes = false;
	position++;
	SkipEmptyLines();
	start = position;
	if (position >= buffer_size && !ReadBuffer(start, line_start)) {
		// file ends right after newline, go to final state
		goto final_state;
	}
	if (carriage_return) {
		// \r newline, go to special state that parses an optional \n afterwards
		goto carriage_return;
	} else {
		// \n newline, move to value start
		if (finished_chunk) {
			return true;
		}
		goto value_start;
	}
}
in_quotes:
	/* state: in_quotes */
	// this state parses the remainder of a quoted value
	quote_pos = 0;
	escape_pos = 0;
	has_quotes = true;
	position++;
	do {
		for (; position < buffer_size; position++) {
			quote_search.Match(quote_pos, buffer[position]);
			escape_search.Match(escape_pos, buffer[position]);
			if (quote_pos == options.quote.size()) {
				goto unquote;
			} else if (escape_pos == options.escape.size()) {
				escape_positions.push_back(position - start - (options.escape.size() - 1));
				goto handle_escape;
			}
		}
	} while (ReadBuffer(start, line_start));
	// still in quoted state at the end of the file, error:
	error_message = StringUtil::Format("Error in file \"%s\" on line %s: unterminated quotes. (%s)", options.file_path,
	                                   GetLineNumberStr(linenr, linenr_estimated).c_str(), options.ToString());
	return false;
unquote:
	/* state: unquote */
	// this state handles the state directly after we unquote
	// in this state we expect either another quote (entering the quoted state again, and escaping the quote)
	// or a delimiter/newline, ending the current value and moving on to the next value
	delimiter_pos = 0;
	quote_pos = 0;
	position++;
	if (position >= buffer_size && !ReadBuffer(start, line_start)) {
		// file ends right after unquote, go to final state
		offset = options.quote.size();
		goto final_state;
	}
	if (StringUtil::CharacterIsNewline(buffer[position])) {
		// quote followed by newline, add row
		offset = options.quote.size();
		goto add_row;
	}
	do {
		idx_t count = 0;
		for (; position < buffer_size; position++) {
			quote_search.Match(quote_pos, buffer[position]);
			delimiter_search.Match(delimiter_pos, buffer[position]);
			count++;
			if (count > delimiter_pos && count > quote_pos) {
				error_message = StringUtil::Format(
				    "Error in file \"%s\" on line %s: quote should be followed by end of value, end "
				    "of row or another quote. (%s)",
				    options.file_path, GetLineNumberStr(linenr, linenr_estimated).c_str(), options.ToString());
				return false;
			}
			if (delimiter_pos == options.delimiter.size()) {
				// quote followed by delimiter, add value
				offset = options.quote.size() + options.delimiter.size() - 1;
				goto add_value;
			} else if (quote_pos == options.quote.size() &&
			           (options.escape.empty() || options.escape == options.quote)) {
				// quote followed by quote, go back to quoted state and add to escape
				escape_positions.push_back(position - start - (options.quote.size() - 1));
				goto in_quotes;
			}
		}
	} while (ReadBuffer(start, line_start));
	error_message = StringUtil::Format(
	    "Error in file \"%s\" on line %s: quote should be followed by end of value, end of row or another quote. (%s)",
	    options.file_path, GetLineNumberStr(linenr, linenr_estimated).c_str(), options.ToString());
	return false;
handle_escape:
	escape_pos = 0;
	quote_pos = 0;
	position++;
	do {
		idx_t count = 0;
		for (; position < buffer_size; position++) {
			quote_search.Match(quote_pos, buffer[position]);
			escape_search.Match(escape_pos, buffer[position]);
			count++;
			if (count > escape_pos && count > quote_pos) {
				error_message = StringUtil::Format(
				    "Error in file \"%s\" on line %s: neither QUOTE nor ESCAPE is proceeded by ESCAPE. (%s)",
				    options.file_path, GetLineNumberStr(linenr, linenr_estimated).c_str(), options.ToString());
				return false;
			}
			if (quote_pos == options.quote.size() || escape_pos == options.escape.size()) {
				// found quote or escape: move back to quoted state
				goto in_quotes;
			}
		}
	} while (ReadBuffer(start, line_start));
	error_message =
	    StringUtil::Format("Error in file \"%s\" on line %s: neither QUOTE nor ESCAPE is proceeded by ESCAPE. (%s)",
	                       options.file_path, GetLineNumberStr(linenr, linenr_estimated).c_str(), options.ToString());
	return false;
carriage_return:
	/* state: carriage_return */
	// this stage optionally skips a newline (\n) character, which allows \r\n to be interpreted as a single line
	if (buffer[position] == '\n') {
		// newline after carriage return: skip
		start = ++position;
		if (position >= buffer_size && !ReadBuffer(start, line_start)) {
			// file ends right after newline, go to final state
			goto final_state;
		}
	}
	if (finished_chunk) {
		return true;
	}
	goto value_start;
final_state:
	if (finished_chunk) {
		return true;
	}
	if (column > 0 || position > start) {
		// remaining values to be added to the chunk
		AddValue(string_t(buffer.get() + start, position - start - offset), column, escape_positions, has_quotes);
		finished_chunk = AddRow(insert_chunk, column, error_message);
		SkipEmptyLines();
		if (!error_message.empty()) {
			return false;
		}
	}
	// final stage, only reached after parsing the file is finished
	// flush the parsed chunk and finalize parsing
	if (mode == ParserMode::PARSING) {
		Flush(insert_chunk);
	}

	end_of_file_reached = true;
	return true;
}

void BufferedCSVReader::SkipEmptyLines() {
	if (parse_chunk.data.size() == 1) {
		// Empty lines are null data.
		return;
	}
	for (; position < buffer_size; position++) {
		if (!StringUtil::CharacterIsNewline(buffer[position])) {
			return;
		}
	}
}

void UpdateMaxLineLength(ClientContext &context, idx_t line_length) {
	if (!context.client_data->debug_set_max_line_length) {
		return;
	}
	if (line_length < context.client_data->debug_max_line_length) {
		return;
	}
	context.client_data->debug_max_line_length = line_length;
}

bool BufferedCSVReader::TryParseSimpleCSV(DataChunk &insert_chunk, string &error_message) {
	// used for parsing algorithm
	bool finished_chunk = false;
	idx_t column = 0;
	idx_t offset = 0;
	bool has_quotes = false;
	vector<idx_t> escape_positions;

	idx_t line_start = position;
	// read values into the buffer (if any)
	if (position >= buffer_size) {
		if (!ReadBuffer(start, line_start)) {
			return true;
		}
	}

	// start parsing the first value
	goto value_start;
value_start:
	offset = 0;
	/* state: value_start */
	// this state parses the first character of a value
	if (buffer[position] == options.quote[0]) {
		// quote: actual value starts in the next position
		// move to in_quotes state
		start = position + 1;
		goto in_quotes;
	} else {
		// no quote, move to normal parsing state
		start = position;
		goto normal;
	}
normal:
	/* state: normal parsing state */
	// this state parses the remainder of a non-quoted value until we reach a delimiter or newline
	do {
		for (; position < buffer_size; position++) {
			if (buffer[position] == options.delimiter[0]) {
				// delimiter: end the value and add it to the chunk
				goto add_value;
			} else if (StringUtil::CharacterIsNewline(buffer[position])) {
				// newline: add row
				goto add_row;
			}
		}
	} while (ReadBuffer(start, line_start));
	// file ends during normal scan: go to end state
	goto final_state;
add_value:
	AddValue(string_t(buffer.get() + start, position - start - offset), column, escape_positions, has_quotes);
	// increase position by 1 and move start to the new position
	offset = 0;
	has_quotes = false;
	start = ++position;
	if (position >= buffer_size && !ReadBuffer(start, line_start)) {
		// file ends right after delimiter, go to final state
		goto final_state;
	}
	goto value_start;
add_row : {
	// check type of newline (\r or \n)
	bool carriage_return = buffer[position] == '\r';
	AddValue(string_t(buffer.get() + start, position - start - offset), column, escape_positions, has_quotes);
	if (!error_message.empty()) {
		return false;
	}
	finished_chunk = AddRow(insert_chunk, column, error_message);
	UpdateMaxLineLength(context, position - line_start);
	if (!error_message.empty()) {
		return false;
	}
	// increase position by 1 and move start to the new position
	offset = 0;
	has_quotes = false;
	position++;
	start = position;
	line_start = position;
	if (position >= buffer_size && !ReadBuffer(start, line_start)) {
		// file ends right after delimiter, go to final state
		goto final_state;
	}
	if (carriage_return) {
		// \r newline, go to special state that parses an optional \n afterwards
		goto carriage_return;
	} else {
		SetNewLineDelimiter();
		SkipEmptyLines();

		start = position;
		line_start = position;
		if (position >= buffer_size && !ReadBuffer(start, line_start)) {
			// file ends right after delimiter, go to final state
			goto final_state;
		}
		// \n newline, move to value start
		if (finished_chunk) {
			return true;
		}
		goto value_start;
	}
}
in_quotes:
	/* state: in_quotes */
	// this state parses the remainder of a quoted value
	has_quotes = true;
	position++;
	do {
		for (; position < buffer_size; position++) {
			if (buffer[position] == options.quote[0]) {
				// quote: move to unquoted state
				goto unquote;
			} else if (buffer[position] == options.escape[0]) {
				// escape: store the escaped position and move to handle_escape state
				escape_positions.push_back(position - start);
				goto handle_escape;
			}
		}
	} while (ReadBuffer(start, line_start));
	// still in quoted state at the end of the file, error:
	throw InvalidInputException("Error in file \"%s\" on line %s: unterminated quotes. (%s)", options.file_path,
	                            GetLineNumberStr(linenr, linenr_estimated).c_str(), options.ToString());
unquote:
	/* state: unquote */
	// this state handles the state directly after we unquote
	// in this state we expect either another quote (entering the quoted state again, and escaping the quote)
	// or a delimiter/newline, ending the current value and moving on to the next value
	position++;
	if (position >= buffer_size && !ReadBuffer(start, line_start)) {
		// file ends right after unquote, go to final state
		offset = 1;
		goto final_state;
	}
	if (buffer[position] == options.quote[0] && (options.escape.empty() || options.escape[0] == options.quote[0])) {
		// escaped quote, return to quoted state and store escape position
		escape_positions.push_back(position - start);
		goto in_quotes;
	} else if (buffer[position] == options.delimiter[0]) {
		// delimiter, add value
		offset = 1;
		goto add_value;
	} else if (StringUtil::CharacterIsNewline(buffer[position])) {
		offset = 1;
		goto add_row;
	} else {
		error_message = StringUtil::Format(
		    "Error in file \"%s\" on line %s: quote should be followed by end of value, end of "
		    "row or another quote. (%s)",
		    options.file_path, GetLineNumberStr(linenr, linenr_estimated).c_str(), options.ToString());
		return false;
	}
handle_escape:
	/* state: handle_escape */
	// escape should be followed by a quote or another escape character
	position++;
	if (position >= buffer_size && !ReadBuffer(start, line_start)) {
		error_message = StringUtil::Format(
		    "Error in file \"%s\" on line %s: neither QUOTE nor ESCAPE is proceeded by ESCAPE. (%s)", options.file_path,
		    GetLineNumberStr(linenr, linenr_estimated).c_str(), options.ToString());
		return false;
	}
	if (buffer[position] != options.quote[0] && buffer[position] != options.escape[0]) {
		error_message = StringUtil::Format(
		    "Error in file \"%s\" on line %s: neither QUOTE nor ESCAPE is proceeded by ESCAPE. (%s)", options.file_path,
		    GetLineNumberStr(linenr, linenr_estimated).c_str(), options.ToString());
		return false;
	}
	// escape was followed by quote or escape, go back to quoted state
	goto in_quotes;
carriage_return:
	/* state: carriage_return */
	// this stage optionally skips a newline (\n) character, which allows \r\n to be interpreted as a single line
	if (buffer[position] == '\n') {
		SetNewLineDelimiter(true, true);
		// newline after carriage return: skip
		// increase position by 1 and move start to the new position
		start = ++position;
		if (position >= buffer_size && !ReadBuffer(start, line_start)) {
			// file ends right after delimiter, go to final state
			goto final_state;
		}
	} else {
		SetNewLineDelimiter(true, false);
	}
	if (finished_chunk) {
		return true;
	}
	SkipEmptyLines();
	start = position;
	line_start = position;
	if (position >= buffer_size && !ReadBuffer(start, line_start)) {
		// file ends right after delimiter, go to final state
		goto final_state;
	}

	goto value_start;
final_state:
	if (finished_chunk) {
		return true;
	}

	if (column > 0 || position > start) {
		// remaining values to be added to the chunk
		AddValue(string_t(buffer.get() + start, position - start - offset), column, escape_positions, has_quotes);
		finished_chunk = AddRow(insert_chunk, column, error_message);
		SkipEmptyLines();
		UpdateMaxLineLength(context, position - line_start);
		if (!error_message.empty()) {
			return false;
		}
	}

	// final stage, only reached after parsing the file is finished
	// flush the parsed chunk and finalize parsing
	if (mode == ParserMode::PARSING) {
		Flush(insert_chunk);
	}

	end_of_file_reached = true;
	return true;
}

bool BufferedCSVReader::ReadBuffer(idx_t &start, idx_t &line_start) {
	if (start > buffer_size) {
		return false;
	}
	auto old_buffer = std::move(buffer);

	// the remaining part of the last buffer
	idx_t remaining = buffer_size - start;

	bool large_buffers = mode == ParserMode::PARSING && !file_handle->OnDiskFile() && file_handle->CanSeek();
	idx_t buffer_read_size = large_buffers ? INITIAL_BUFFER_SIZE_LARGE : INITIAL_BUFFER_SIZE;

	while (remaining > buffer_read_size) {
		buffer_read_size *= 2;
	}

	// Check line length
	if (remaining > options.maximum_line_size) {
		throw InvalidInputException("Maximum line size of %llu bytes exceeded on line %s!", options.maximum_line_size,
		                            GetLineNumberStr(linenr, linenr_estimated));
	}

	buffer = make_unsafe_uniq_array<char>(buffer_read_size + remaining + 1);
	buffer_size = remaining + buffer_read_size;
	if (remaining > 0) {
		// remaining from last buffer: copy it here
		memcpy(buffer.get(), old_buffer.get() + start, remaining);
	}
	idx_t read_count = file_handle->Read(buffer.get() + remaining, buffer_read_size);

	bytes_in_chunk += read_count;
	buffer_size = remaining + read_count;
	buffer[buffer_size] = '\0';
	if (old_buffer) {
		cached_buffers.push_back(std::move(old_buffer));
	}
	start = 0;
	position = remaining;
	if (!bom_checked) {
		bom_checked = true;
		if (read_count >= 3 && buffer[0] == '\xEF' && buffer[1] == '\xBB' && buffer[2] == '\xBF') {
			start += 3;
			position += 3;
		}
	}
	line_start = start;

	return read_count > 0;
}

void BufferedCSVReader::ParseCSV(DataChunk &insert_chunk) {
	string error_message;
	if (!TryParseCSV(ParserMode::PARSING, insert_chunk, error_message)) {
		throw InvalidInputException(error_message);
	}
}

bool BufferedCSVReader::TryParseCSV(ParserMode mode) {
	DataChunk dummy_chunk;
	string error_message;
	return TryParseCSV(mode, dummy_chunk, error_message);
}

void BufferedCSVReader::ParseCSV(ParserMode mode) {
	DataChunk dummy_chunk;
	string error_message;
	if (!TryParseCSV(mode, dummy_chunk, error_message)) {
		throw InvalidInputException(error_message);
	}
}

bool BufferedCSVReader::TryParseCSV(ParserMode parser_mode, DataChunk &insert_chunk, string &error_message) {
	mode = parser_mode;

	if (options.quote.size() <= 1 && options.escape.size() <= 1 && options.delimiter.size() == 1) {
		return TryParseSimpleCSV(insert_chunk, error_message);
	} else {
		return TryParseComplexCSV(insert_chunk, error_message);
	}
}

} // namespace duckdb<|MERGE_RESOLUTION|>--- conflicted
+++ resolved
@@ -246,12 +246,6 @@
 		SkipRowsAndReadHeader(options.skip_rows, options.header);
 	}
 	InitParseChunk(return_types.size());
-<<<<<<< HEAD
-	// we only need reset support during the automatic CSV type detection
-	// since reset support might require caching (in the case of streams), we disable it for the remainder
-	file_handle->DisableReset();
-=======
->>>>>>> da69aeaa
 }
 
 void BufferedCSVReader::ResetBuffer() {
@@ -797,24 +791,6 @@
 					}
 				}
 			}
-<<<<<<< HEAD
-
-			if (!jumping_samples) {
-				if ((sample_chunk_idx)*options.sample_chunk_size <= options.buffer_size) {
-					// cache parse chunk
-					// create a new chunk and fill it with the remainder
-					auto chunk = make_uniq<DataChunk>();
-					auto parse_chunk_types = parse_chunk.GetTypes();
-					chunk->Move(parse_chunk);
-					cached_chunks.push(std::move(chunk));
-				} else {
-					while (!cached_chunks.empty()) {
-						cached_chunks.pop();
-					}
-				}
-			}
-=======
->>>>>>> da69aeaa
 		}
 
 		// set sql types
