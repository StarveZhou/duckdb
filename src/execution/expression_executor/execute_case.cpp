--- conflicted
+++ resolved
@@ -53,13 +53,8 @@
 template <class T>
 void TemplatedFillLoop(Vector &vector, Vector &result, SelectionVector &sel, sel_t count) {
 	auto res = FlatVector::GetData<T>(result);
-<<<<<<< HEAD
 	auto &result_mask = FlatVector::Validity(result);
-	if (vector.vector_type == VectorType::CONSTANT_VECTOR) {
-=======
-	auto &result_nullmask = FlatVector::Nullmask(result);
 	if (vector.GetVectorType() == VectorType::CONSTANT_VECTOR) {
->>>>>>> 8b674d17
 		auto data = ConstantVector::GetData<T>(vector);
 		if (ConstantVector::IsNull(vector)) {
 			for (idx_t i = 0; i < count; i++) {
