--- conflicted
+++ resolved
@@ -18,11 +18,7 @@
 	static constexpr const LogicalOperatorType TYPE = LogicalOperatorType::LOGICAL_UPDATE;
 
 public:
-<<<<<<< HEAD
-	explicit LogicalUpdate(TableCatalogEntry *table);
-=======
 	explicit LogicalUpdate(TableCatalogEntry &table);
->>>>>>> da69aeaa
 
 	//! The base table to update
 	TableCatalogEntry &table;
