--- conflicted
+++ resolved
@@ -81,16 +81,11 @@
 template <class T>
 using child_list_t = std::vector<std::pair<std::string, T>>;
 template <class T>
-using buffer_ptr = shared_ptr<T>;
+using buffer_ptr = single_thread_ptr<T>;
 
 template <class T, typename... Args>
-<<<<<<< HEAD
-buffer_ptr<T> make_buffer(Args &&...args) {
-	return make_shared<T>(std::forward<Args>(args)...);
-=======
 buffer_ptr<T> make_buffer(Args &&... args) {
 	return single_thread_make_shared<T>(std::forward<Args>(args)...);
->>>>>>> 8a6e4be2
 }
 
 struct list_entry_t {
