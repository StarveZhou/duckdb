//===----------------------------------------------------------------------===//
//                         DuckDB
//
// duckdb/storage/table/struct_column_data.hpp
//
//
//===----------------------------------------------------------------------===//

#pragma once

#include "duckdb/storage/table/column_data.hpp"
#include "duckdb/storage/table/validity_column_data.hpp"

namespace duckdb {

//! Struct column data represents a struct
class StructColumnData : public ColumnData {
public:
<<<<<<< HEAD
	StructColumnData(BlockManager &block_manager, DataTableInfo &info, idx_t column_index, idx_t start_row,
	                 LogicalType type, ColumnData *parent = nullptr);
=======
	StructColumnData(DataTableInfo &info, idx_t column_index, idx_t start_row, LogicalType type,
	                 ColumnData *parent = nullptr);
	StructColumnData(ColumnData &original, idx_t start_row, ColumnData *parent = nullptr);
>>>>>>> 9f84ca40

	//! The sub-columns of the struct
	vector<unique_ptr<ColumnData>> sub_columns;
	//! The validity column data of the struct
	ValidityColumnData validity;

public:
	bool CheckZonemap(ColumnScanState &state, TableFilter &filter) override;
	idx_t GetMaxEntry() override;

	void InitializeScan(ColumnScanState &state) override;
	void InitializeScanWithOffset(ColumnScanState &state, idx_t row_idx) override;

	idx_t Scan(TransactionData transaction, idx_t vector_index, ColumnScanState &state, Vector &result) override;
	idx_t ScanCommitted(idx_t vector_index, ColumnScanState &state, Vector &result, bool allow_updates) override;
	idx_t ScanCount(ColumnScanState &state, Vector &result, idx_t count) override;

	void Skip(ColumnScanState &state, idx_t count = STANDARD_VECTOR_SIZE) override;

	void InitializeAppend(ColumnAppendState &state) override;
	void Append(BaseStatistics &stats, ColumnAppendState &state, Vector &vector, idx_t count) override;
	void RevertAppend(row_t start_row) override;
	idx_t Fetch(ColumnScanState &state, row_t row_id, Vector &result) override;
	void FetchRow(TransactionData transaction, ColumnFetchState &state, row_t row_id, Vector &result,
	              idx_t result_idx) override;
	void Update(TransactionData transaction, idx_t column_index, Vector &update_vector, row_t *row_ids,
	            idx_t update_count) override;
	void UpdateColumn(TransactionData transaction, const vector<column_t> &column_path, Vector &update_vector,
	                  row_t *row_ids, idx_t update_count, idx_t depth) override;
	unique_ptr<BaseStatistics> GetUpdateStatistics() override;

	void CommitDropColumn() override;

	unique_ptr<ColumnCheckpointState> CreateCheckpointState(RowGroup &row_group, RowGroupWriter &writer) override;
	unique_ptr<ColumnCheckpointState> Checkpoint(RowGroup &row_group, RowGroupWriter &writer,
	                                             ColumnCheckpointInfo &checkpoint_info) override;

	void DeserializeColumn(Deserializer &source) override;

	void GetStorageInfo(idx_t row_group_index, vector<idx_t> col_path, vector<vector<Value>> &result) override;

	void Verify(RowGroup &parent) override;
};

} // namespace duckdb<|MERGE_RESOLUTION|>--- conflicted
+++ resolved
@@ -16,14 +16,9 @@
 //! Struct column data represents a struct
 class StructColumnData : public ColumnData {
 public:
-<<<<<<< HEAD
 	StructColumnData(BlockManager &block_manager, DataTableInfo &info, idx_t column_index, idx_t start_row,
 	                 LogicalType type, ColumnData *parent = nullptr);
-=======
-	StructColumnData(DataTableInfo &info, idx_t column_index, idx_t start_row, LogicalType type,
-	                 ColumnData *parent = nullptr);
 	StructColumnData(ColumnData &original, idx_t start_row, ColumnData *parent = nullptr);
->>>>>>> 9f84ca40
 
 	//! The sub-columns of the struct
 	vector<unique_ptr<ColumnData>> sub_columns;
