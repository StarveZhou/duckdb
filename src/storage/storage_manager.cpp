#include "storage/storage_manager.hpp"

#include "catalog/catalog.hpp"
#include "catalog/catalog_entry/schema_catalog_entry.hpp"
#include "catalog/catalog_entry/table_catalog_entry.hpp"
#include "catalog/catalog_entry/view_catalog_entry.hpp"
#include "common/exception.hpp"
#include "common/file_system.hpp"
#include "common/fstream_util.hpp"
#include "common/serializer.hpp"
#include "function/function.hpp"
#include "main/client_context.hpp"
#include "main/database.hpp"
#include "parser/parsed_data/create_schema_info.hpp"
#include "parser/parsed_data/create_table_info.hpp"
#include "parser/parsed_data/create_view_info.hpp"
#include "transaction/transaction_manager.hpp"
#include "common/types/chunk_collection.hpp"

#include <limits>

constexpr const int64_t STORAGE_VERSION = 1;

using namespace duckdb;
using namespace std;

StorageManager::StorageManager(DuckDB &database, string path, bool read_only)
    : path(path), database(database), wal(database), read_only(read_only) {
}

void StorageManager::Initialize() {
	bool in_memory = path.empty() || path == ":memory:";

	if (in_memory && read_only) {
		throw CatalogException("Cannot launch in-memory database in read-only mode!");
	}

	// first initialize the base system catalogs
	// these are never written to the WAL
	auto transaction = database.transaction_manager->StartTransaction();

	// create the default schema
	CreateSchemaInfo info;
	info.schema = DEFAULT_SCHEMA;
	database.catalog->CreateSchema(*transaction, &info);

	// initialize default functions
	BuiltinFunctions::Initialize(*transaction, *database.catalog);

	// commit transactions
	database.transaction_manager->CommitTransaction(transaction);

	if (!in_memory) {
		// create or load the database from disk, if not in-memory mode
		LoadDatabase();
	}
}

void StorageManager::LoadDatabase() {
	// first check if the database exists
<<<<<<< HEAD
	string wal_path = path + ".wal";
	block_manager = make_unique<SingleFileBlockManager>(path);
	// if (!DirectoryExists(path)) {
	// 	// have to create the directory
	// 	CreateDirectory(path);
	// } else {
	// 	// load from the main storage if it exists
	// 	LoadFromStorage();
	// 	// directory already exists
	// 	// verify that it is an existing database
	// 	if (FileExists(wal_path)) {
	// 		// replay the WAL
	// 		wal.Replay(wal_path);
	// 		// checkpoint the WAL
	// 		CreateCheckpoint();
	// 		// remove the WAL
	// 		RemoveFile(wal_path);
	// 	}
	// }
	// initialize the WAL file
	wal.Initialize(wal_path);
=======
	if (!FileSystem::DirectoryExists(path)) {
		if (read_only) {
			throw CatalogException("Cannot open database \"%s\" in read-only mode: database does not exist",
			                       path.c_str());
		}
		// have to create the directory
		FileSystem::CreateDirectory(path);
	} else {
		// load from the main storage if it exists
		iteration = LoadFromStorage();
		// directory already exists
		// verify that it is an existing database
		string wal_path = FileSystem::JoinPath(path, WAL_FILES[iteration]);
		if (FileSystem::FileExists(wal_path)) {
			// replay the WAL
			wal.Replay(wal_path);
			if (!read_only) {
				// checkpoint the WAL
				// we only checkpoint if the database is opened in read-write mode
				// switch the iteration target to the other one
				iteration = 1 - iteration;
				// create the checkpoint
				CreateCheckpoint(iteration);
			}
		}
	}
	if (!read_only) {
		// initialize the WAL file
		string wal_path = FileSystem::JoinPath(path, WAL_FILES[iteration]);
		wal.Initialize(wal_path);
	}
>>>>>>> fb504170
}

void StorageManager::CreateCheckpoint() {
	auto transaction = database.transaction_manager.StartTransaction();

    //! Set up the writers for the checkpoints
	metadata_writer = make_unique<MetaBlockWriter>(*block_manager);
	tabledata_writer = make_unique<MetaBlockWriter>(*block_manager);

	// get the
	auto meta_block = metadata_writer->current_block->id;

<<<<<<< HEAD
	vector<SchemaCatalogEntry *> schemas;
	// we scan the schemas
	database.catalog.schemas.Scan(*transaction,
	                              [&](CatalogEntry *entry) { schemas.push_back((SchemaCatalogEntry *)entry); });
	// write the actual data into the database
	// write the amount of schemas
	metadata_writer->Write<uint32_t>(schemas.size());
	for (auto &schema : schemas) {
		WriteSchema(*transaction, schema);
=======
	auto meta_info_path = FileSystem::JoinPath(path, DATABASE_INFO_FILE);
	// read the meta information, if there is any
	if (!FileSystem::FileExists(meta_info_path)) {
		// no meta file to read: skip the loading
		return 0;
>>>>>>> fb504170
	}
	// flush all the data to disk
	metadata_writer->Flush();
	tabledata_writer->Flush();
	// finally write the updated header
	block_manager->WriteHeader(STORAGE_VERSION, meta_block);
}

<<<<<<< HEAD
void StorageManager::WriteSchema(Transaction &transaction, SchemaCatalogEntry *schema) {
	// write the name of the schema
	metadata_writer->WriteString(schema->name);
	// then, we fetch the tables information
	vector<TableCatalogEntry *> tables;
	schema->tables.Scan(transaction, [&](CatalogEntry *entry) { tables.push_back((TableCatalogEntry *)entry); });
	// and store the amount of tables in the meta_block
	metadata_writer->Write<uint32_t>(tables.size());
	for (auto &table : tables) {
		WriteTable(transaction, table);
	}
}

void StorageManager::WriteTable(Transaction &transaction, TableCatalogEntry *table) {
	// write the table meta data
	Serializer serializer;
	//! and serialize the table information
	table->Serialize(serializer);
	auto serialized_data = serializer.GetData();
	//! write the seralized size
	metadata_writer->Write<uint32_t>(serialized_data.size);
	//! and the data itself
	metadata_writer->Write((const char *)serialized_data.data.get(), serialized_data.size);
	//! write the blockId for the table info
	metadata_writer->Write(tabledata_writer->current_block->id);
	//! and the offset to where the info starts
	metadata_writer->Write(tabledata_writer->current_block->offset);
	// now we need to write the table data
	WriteTableData(transaction, table);
}
=======
	context.transaction.BeginTransaction();
	// first read the meta information
	fstream meta_info;
	FstreamUtil::OpenFile(meta_info_path, meta_info, ios_base::in);
	int64_t storage_version;
	int iteration;

	meta_info >> storage_version;
	meta_info >> iteration;

	// now we can start by actually reading the files
	auto storage_path_base = FileSystem::JoinPath(path, STORAGE_FILES[iteration]);
	auto schema_path = FileSystem::JoinPath(storage_path_base, SCHEMA_FILE);

	// read the list of schemas
	fstream schema_file;
	FstreamUtil::OpenFile(schema_path, schema_file, ios_base::in);

	string schema_name;
	while (getline(schema_file, schema_name)) {
		// create the schema in the catalog
		CreateSchemaInfo info;
		info.schema = schema_name;
		info.if_not_exists = true;
		database.catalog->CreateSchema(context.ActiveTransaction(), &info);

		// now read the list of the tables belonging to this schema
		auto schema_directory_path = FileSystem::JoinPath(storage_path_base, schema_name);
		auto table_list_path = FileSystem::JoinPath(schema_directory_path, TABLE_LIST_FILE);

		// read the list of tables
		fstream table_list_file;
		FstreamUtil::OpenFile(table_list_path, table_list_file, ios_base::in);
		string table_name;
		while (getline(table_list_file, table_name)) {
			// get the information of the table
			auto table_directory_path = FileSystem::JoinPath(schema_directory_path, table_name);
			auto table_meta_name = FileSystem::JoinPath(table_directory_path, TABLE_FILE);

			fstream table_file;
			FstreamUtil::OpenFile(table_meta_name, table_file, ios_base::binary | ios_base::in);
			auto result = FstreamUtil::ReadBinary(table_file);

			// deserialize the CreateTableInfo
			auto table_file_size = FstreamUtil::GetFileSize(table_file);
			Deserializer source((uint8_t *)result.get(), table_file_size);
			auto info = TableCatalogEntry::Deserialize(source);
			// create the table inside the catalog
			database.catalog->CreateTable(context.ActiveTransaction(), info.get());

			// now load the actual data
			auto *table = database.catalog->GetTable(context.ActiveTransaction(), info->schema, info->table);
			auto types = table->GetTypes();
			DataChunk chunk;
			chunk.Initialize(types);

			size_t chunk_count = 1;
			while (true) {
				auto chunk_name =
				    FileSystem::JoinPath(table_directory_path, "chunk-" + to_string(chunk_count) + ".bin");
				if (!FileSystem::FileExists(chunk_name)) {
					break;
				}
>>>>>>> fb504170

void StorageManager::WriteTableData(Transaction &transaction, TableCatalogEntry *table) {
	// buffer chunks until our big buffer is full
	auto collection = make_unique<ChunkCollection>();
	ScanStructure ss;
	table->storage->InitializeScan(ss);
	// we want to fetch all the column ids from the scan
	// so make a list of all column ids of the table
	vector<column_t> column_ids;
	for (auto &column : table->columns) {
		column_ids.push_back(column.oid);
	}
    //! get all types and initialize the chunk
	auto types = table->GetTypes();
	DataChunk chunk;
	chunk.Initialize(types);
    //! This are pointers to the column data
	auto column_pointers = unique_ptr<vector<DataPointer>[]>(new vector<DataPointer>[table->columns.size()]);
	while (true) {
		chunk.Reset();
		// we scan the chunk
		table->storage->Scan(transaction, chunk, column_ids, ss);
		collection->Append(chunk);
		if (collection->count >= CHUNK_THRESHOLD || chunk.size() == 0) {
			if (collection->count > 0) {
				// chunk collection is full or scan is finished: now actually store the data
				for (size_t i = 0; i < table->storage->types.size(); i++) {
					// for each column store the data
					WriteColumnData(table, *collection, i, column_pointers[i]);
				}
				// reset the collection
				collection = make_unique<ChunkCollection>();
			}
			if (chunk.size() == 0) {
				break;
			}
		}
<<<<<<< HEAD
	}
	// write the table storage information
    // first, write the amount of columns
	tabledata_writer->Write<uint32_t>(table->columns.size());
	for (size_t i = 0; i < table->columns.size(); i++) {
        // get a reference to the data column
		auto &data_pointer_list = column_pointers[i];
		tabledata_writer->Write<uint32_t>(data_pointer_list.size());
		// then write the data pointers themselves
		for (size_t k = 0; k < data_pointer_list.size(); k++) {
			auto &data_pointer = data_pointer_list[k];
			tabledata_writer->Write<double>(data_pointer.min);
			tabledata_writer->Write<double>(data_pointer.max);
			tabledata_writer->Write<block_id_t>(data_pointer.block_id);
			tabledata_writer->Write<uint32_t>(data_pointer.offset);
=======

		auto view_list_path = FileSystem::JoinPath(schema_directory_path, VIEW_LIST_FILE);
		fstream view_list_file;
		FstreamUtil::OpenFile(view_list_path, view_list_file, ios_base::in);
		string view_name;
		while (getline(view_list_file, view_name)) {
			auto view_file_path = FileSystem::JoinPath(schema_directory_path, view_name + ".view");
			fstream view_file;
			FstreamUtil::OpenFile(view_file_path, view_file, ios_base::binary | ios_base::in);
			auto result = FstreamUtil::ReadBinary(view_file);
			// deserialize the CreateViewInfo
			auto view_file_size = FstreamUtil::GetFileSize(view_file);
			Deserializer source((uint8_t *)result.get(), view_file_size);
			auto info = ViewCatalogEntry::Deserialize(source);
			// create the table inside the catalog
			database.catalog->CreateView(context.ActiveTransaction(), info.get());
>>>>>>> fb504170
		}
	}
}

<<<<<<< HEAD
template <class T>
static void WriteDataFromVector(Vector &vector, size_t start, size_t end, double &min, double &max, bool *&nullmask,
                                T *&data) {
	T *vector_data = (T *)vector.data;
	for (size_t k = start; k < end; k++) {
		*nullmask = vector.nullmask[k];
		*data = vector_data[k];

		//! store min and max
		if (*data < min) {
			min = *data;
		}
		if (*data > max) {
			max = *data;
		}

		nullmask++;
		data++;
	}
}

template <class T>
static char *WriteDataFromCollection(ChunkCollection &collection, size_t column_index, size_t start, size_t end,
                                     double &min, double &max, bool *nullmask, char *dataptr) {
	auto data = (T *)dataptr;
	// write
	size_t start_chunk = collection.LocateChunk(start);
	size_t end_chunk = collection.LocateChunk(end);

	// first chunk: might not write everything
	size_t chunk_start = start % STANDARD_VECTOR_SIZE;
	WriteDataFromVector(collection.chunks[start_chunk]->data[column_index], chunk_start,
	                    collection.chunks[start_chunk]->size(), min, max, nullmask, data);
	// for everything in the middle we write everything
	for (size_t chunk_idx = start_chunk + 1; chunk_idx < end_chunk; chunk_idx++) {
		WriteDataFromVector(collection.chunks[chunk_idx]->data[column_index], 0, collection.chunks[chunk_idx]->size(),
		                    min, max, nullmask, data);
	}
	// last chunk: might not write everything either
	size_t chunk_end = end % STANDARD_VECTOR_SIZE;
	WriteDataFromVector(collection.chunks[end_chunk]->data[column_index], 0, chunk_end, min, max, nullmask, data);
	return (char *)data;
}
=======
void StorageManager::CreateCheckpoint(int iteration) {
	auto transaction = database.transaction_manager->StartTransaction();

	assert(iteration == 0 || iteration == 1);
	auto storage_path_base = FileSystem::JoinPath(path, STORAGE_FILES[iteration]);
	if (FileSystem::DirectoryExists(storage_path_base)) {
		// have a leftover directory
		// remove it
		FileSystem::RemoveDirectory(storage_path_base);
	}
	// create the directory
	FileSystem::CreateDirectory(storage_path_base);

	// first we have to access the schemas
	auto schema_path = FileSystem::JoinPath(storage_path_base, SCHEMA_FILE);

	fstream schema_file;
	FstreamUtil::OpenFile(schema_path, schema_file, ios_base::out);

	vector<SchemaCatalogEntry *> schemas;
	// scan the schemas and write them to the schemas.csv file
	database.catalog->schemas.Scan(*transaction, [&](CatalogEntry *entry) {
		schema_file << entry->name << '\n';
		schemas.push_back((SchemaCatalogEntry *)entry);
	});
	FstreamUtil::CloseFile(schema_file);

	// now for each schema create a directory
	for (auto &schema : schemas) {
		// FIXME: schemas can have unicode, do something for file systems, maybe hash?
		auto schema_directory_path = FileSystem::JoinPath(storage_path_base, schema->name);
		assert(!FileSystem::DirectoryExists(schema_directory_path));
		// create the directory
		FileSystem::CreateDirectory(schema_directory_path);
		// create the file holding the list of tables for the schema
		auto table_list_path = FileSystem::JoinPath(schema_directory_path, TABLE_LIST_FILE);
		fstream table_list_file;
		FstreamUtil::OpenFile(table_list_path, table_list_file, ios_base::out);

		auto view_list_path = FileSystem::JoinPath(schema_directory_path, VIEW_LIST_FILE);
		fstream view_list_file;
		FstreamUtil::OpenFile(view_list_path, view_list_file, ios_base::out);

		// create the list of tables for the schema
		vector<TableCatalogEntry *> tables;
		vector<ViewCatalogEntry *> views;

		schema->tables.Scan(*transaction, [&](CatalogEntry *entry) {
			switch (entry->type) {
			case CatalogType::TABLE:
				table_list_file << entry->name << '\n';
				tables.push_back((TableCatalogEntry *)entry);
				break;
			case CatalogType::VIEW:
				view_list_file << entry->name << '\n';
				views.push_back((ViewCatalogEntry *)entry);
				break;
			default:
				break;
			}
		});
		FstreamUtil::CloseFile(table_list_file);
		FstreamUtil::CloseFile(view_list_file);

		// now for each table, write the column meta information and the actual data
		for (auto &table : tables) {
			// first create a directory for the table information
			// FIXME: same problem as schemas, unicode and file systems may not agree
			auto table_directory_path = FileSystem::JoinPath(schema_directory_path, table->name);
			assert(!FileSystem::DirectoryExists(table_directory_path));
			// create the directory
			FileSystem::CreateDirectory(table_directory_path);

			auto table_meta_name = FileSystem::JoinPath(table_directory_path, TABLE_FILE);
			fstream table_file;
			FstreamUtil::OpenFile(table_meta_name, table_file, ios_base::binary | ios_base::out);

			// serialize the table information to a file
			Serializer serializer;
			table->Serialize(serializer);
			auto data = serializer.GetData();
			table_file.write((char *)data.data.get(), data.size);
			FstreamUtil::CloseFile(table_file);

			// now we have to write the actual binary
			// we do this by performing a scan of the table
			ScanStructure ss;
			table->storage->InitializeScan(ss);

			vector<column_t> column_ids;
			for (size_t i = 0; i < table->columns.size(); i++) {
				column_ids.push_back(i);
			}
			DataChunk chunk;
			auto types = table->GetTypes();
			chunk.Initialize(types);

			size_t chunk_count = 1;
			while (true) {
				chunk.Reset();
				table->storage->Scan(*transaction, chunk, column_ids, ss);
				if (chunk.size() == 0) {
					break;
				}
				auto chunk_name =
				    FileSystem::JoinPath(table_directory_path, "chunk-" + to_string(chunk_count) + ".bin");
				fstream chunk_file;
				FstreamUtil::OpenFile(chunk_name, chunk_file, ios_base::binary | ios_base::out);
>>>>>>> fb504170

static char *WriteDataFromCollection(TypeId type, ChunkCollection &collection, size_t column_index, size_t start,
                                     size_t end, double &min, double &max, bool *nullmask, char *data) {
	switch (type) {
	case TypeId::BOOLEAN:
		return WriteDataFromCollection<bool>(collection, column_index, start, end, min, max, nullmask, data);
	case TypeId::TINYINT:
		return WriteDataFromCollection<int8_t>(collection, column_index, start, end, min, max, nullmask, data);
	case TypeId::SMALLINT:
		return WriteDataFromCollection<int16_t>(collection, column_index, start, end, min, max, nullmask, data);
	case TypeId::INTEGER:
		return WriteDataFromCollection<int32_t>(collection, column_index, start, end, min, max, nullmask, data);
	case TypeId::BIGINT:
		return WriteDataFromCollection<int64_t>(collection, column_index, start, end, min, max, nullmask, data);
	case TypeId::FLOAT:
		return WriteDataFromCollection<float>(collection, column_index, start, end, min, max, nullmask, data);
	case TypeId::DOUBLE:
		return WriteDataFromCollection<double>(collection, column_index, start, end, min, max, nullmask, data);
	default:
		throw NotImplementedException("Unimplemented type for checkpoint write");
	}
}

void StorageManager::WriteColumnData(TableCatalogEntry *table, ChunkCollection &collection, int32_t column_index,
                                     vector<DataPointer> &column_pointers) {
	auto internal_type = table->storage->types[column_index];
	switch (internal_type) {
	case TypeId::VARCHAR:
		// string column
		throw NotImplementedException("Not checkpointing string columns yet");
		break;
	default:
		// numeric column
		// tuple_count, compression_type, data_offset
		size_t initial_size = BLOCK_SIZE - (sizeof(int32_t) + sizeof(int32_t) + sizeof(int32_t));
		size_t remaining_size = initial_size;
		// take tuples until we can't anymore
		size_t last_write = 0;
		for (size_t i = 0; i < collection.count; i++) {
			int tuple_size = GetTypeIdSize(internal_type) + sizeof(char);
			if (tuple_size > remaining_size || i + 1 == collection.count) {
				auto stored_buffer = unique_ptr<char[]>(new char[BLOCK_SIZE]);
				char *buffer = stored_buffer.get();

				// set the metadata first
				size_t tuple_count = i - last_write;
				// tuple count
				*((uint32_t *)buffer) = tuple_count;
				buffer += sizeof(uint32_t);
				// compression type
				*((uint32_t *)buffer) = 0;
				buffer += sizeof(uint32_t);
				// data offset
				*((uint32_t *)buffer) = tuple_count * sizeof(char);
				buffer += sizeof(uint32_t);

				DataPointer data_pointer;
				data_pointer.min = numeric_limits<double>::max();
				data_pointer.max = numeric_limits<double>::min();

				bool *nullmask = (bool *)buffer;
				char *end =
				    WriteDataFromCollection(internal_type, collection, column_index, last_write, i, data_pointer.min,
				                            data_pointer.max, nullmask, buffer + tuple_count * sizeof(char));

				auto block = block_manager->CreateBlock();
				block->Write(stored_buffer.get(), end - stored_buffer.get());

				data_pointer.block_id = block->id;
				data_pointer.offset = 0;

				column_pointers.push_back(data_pointer);

				last_write = i;
			}
		}

<<<<<<< HEAD
		break;
	}
=======
		// now for each view, write the query node and aliases to a file
		for (auto &view : views) {
			auto view_file_path = FileSystem::JoinPath(schema_directory_path, view->name + ".view");
			assert(!FileSystem::FileExists(view_file_path));
			fstream view_file;
			FstreamUtil::OpenFile(view_file_path, view_file, ios_base::binary | ios_base::out);

			// serialize the view information to a file
			Serializer serializer;
			view->Serialize(serializer);
			auto data = serializer.GetData();
			view_file.write((char *)data.data.get(), data.size);
			FstreamUtil::CloseFile(view_file);
		}
	}
	// all the writes have been flushed and the entire database has been written
	// now we create the temporary meta information file
	auto meta_path = FileSystem::JoinPath(path, DATABASE_TEMP_INFO_FILE);
	fstream meta_file;
	FstreamUtil::OpenFile(meta_path, meta_file, ios_base::out);

	//! Write information to the meta file
	meta_file << STORAGE_VERSION << '\n';
	meta_file << iteration << '\n';
	FstreamUtil::CloseFile(meta_file);

	// now we move the meta information file over the old meta information file
	// this signifies a "completion" of the checkpoint
	auto permanent_meta_path = FileSystem::JoinPath(path, DATABASE_INFO_FILE);
	FileSystem::MoveFile(meta_path, permanent_meta_path);

	// we are now done writing
	// we can delete the directory for the other iteration because we do not need it anymore for consistency
	auto other_storage_path = FileSystem::JoinPath(path, STORAGE_FILES[1 - iteration]);
	auto other_wal_path = FileSystem::JoinPath(path, WAL_FILES[1 - iteration]);
	if (FileSystem::DirectoryExists(other_storage_path)) {
		FileSystem::RemoveDirectory(other_storage_path);
	}
	if (FileSystem::FileExists(other_wal_path)) {
		FileSystem::RemoveFile(other_wal_path);
	}
	transaction->Rollback();
>>>>>>> fb504170
}

void StorageManager::LoadFromStorage() {


}

// void StorageManager::CreateCheckpoint2(int iteration) {
// 	// we need a transaction to perform this operation
// 	auto transaction = database.transaction_manager.StartTransaction();

// 	assert(iteration == 0 || iteration == 1);
// 	auto storage_path_base = JoinPath(path, STORAGE_FILES[iteration]);


// 	// this is where our database will be stored
// 	if (DirectoryExists(storage_path_base)) {
// 		// have a leftover directory
// 		// remove it
// 		RemoveDirectory(storage_path_base);
// 	}
// 	// create the directory for the database
// 	CreateDirectory(storage_path_base);
// 	// first we have to access the schemas
// 	vector<SchemaCatalogEntry *> schemas;
// 	// we scan the schemas
// 	database.catalog.schemas.Scan(*transaction,
// 	                              [&](CatalogEntry *entry) { schemas.push_back((SchemaCatalogEntry *)entry); });
// 	// and now we create a metablock writer to write the schemas
// 	MetaBlockWriter metainfo_writer(*block_manager);
// 	// first we write the amount of schemas
// 	metainfo_writer.Write<uint32_t>(schemas.size());
// 	// now for each schema we write the meta info of the schema
// 	for (auto &schema : schemas) {
// 		// first the schema name
// 		metainfo_writer.WriteString(schema->name);
// 		// then, we fetch the tables
// 		vector<TableCatalogEntry *> tables;
// 		schema->tables.Scan(*transaction, [&](CatalogEntry *entry) { tables.push_back((TableCatalogEntry *)entry); });
// 		// and store the amount of tables
// 		metainfo_writer.Write<uint32_t>(tables.size());
// 		// now for each table we write the meta info of the table
// 		for (auto &table : tables) {
// 			// serialize the table information
// 			Serializer serializer;
// 			table->Serialize(serializer);
// 			auto table_serialized = serializer.GetData();
// 			// write the size of the serialized info
// 			metainfo_writer.Write<uint32_t>(table_serialized.size);
// 			// and the serealized info itself
// 			metainfo_writer.Write(reinterpret_cast<char *>(table_serialized.data.get()), table_serialized.size);
// 			// now we write the actual data
// 			// we do this by performing a scan over the table
// 			ScanStructure ss;
// 			table->storage->InitializeScan(ss);
// 			// storing the column ids
// 			vector<column_t> column_ids(table->columns.size()); // vector with 100 ints.
// 			for_each(begin(table->columns), end(table->columns),
// 			         [&](ColumnDefinition &column) { column_ids.push_back(column.oid); }); // Fill with 0, 1, ..., 99.
// 			// and column types
// 			auto types = table->GetTypes();
// 			DataChunk chunk;
// 			chunk.Initialize(types);
// 			size_t chunk_count = 1;
// 			MetaBlockWriter metadata_writer(*block_manager);
// 			block_manager->SetMetadataBlockId(metadata_writer.current_block->id);
// 			auto data_block = block_manager->CreateBlock();
// 			metadata_writer.Write<block_id_t>(data_block->id);
// 			// Then we iterate over the data to build the dataBlocks
// 			while (true) {
// 				chunk.Reset();
// 				// we scan the chunk
// 				table->storage->Scan(*transaction, chunk, column_ids, ss);
// 				// and check whether there is data
// 				if (chunk.size() == 0) {
// 					metadata_writer.Write<size_t>(data_block->tuple_count);
// 					// chunk does not have data, so we flush the datablock to disk
// 					block_manager->Flush(data_block);
// 					// and finish the storing
// 					break;
// 				}
// 				// The chunk has data
// 				// now we check whether the data block has space
// 				if (data_block->HasNoSpace(chunk)) {
// 					// data block does not have space
// 					metadata_writer.Write<size_t>(data_block->tuple_count);
// 					// we need to flush it to disk
// 					block_manager->Flush(data_block);
// 					// and create a new data block
// 					data_block = block_manager->CreateBlock();
// 					metadata_writer.Write<block_id_t>(data_block->id);
// 				}
// 				// we have data and space
// 				// now we can append the data to a block
// 				block_manager->AppendDataToBlock(chunk, data_block, metadata_writer);
// 				chunk_count++;
// 			}
// 			// all data is on disk
// 			// now we store the id of the first data_block of the current table
// 			metainfo_writer.Write<block_id_t>(block_manager->GetMetadataBlockId());
// 		}
// 	}
// }

// void StorageManager::LoadCheckpoint() {
// 	ClientContext context(database);
// 	context.transaction.BeginTransaction();
// 	// for now we just assume block 0 is the starting point
// 	auto root_block = block_manager->GetBlock(0);
// 	MetaBlockReader metainfo_reader(move(root_block));
// 	uint32_t schema_count = metainfo_reader.Read<uint32_t>();
// 	for (size_t schema_idx = 0; schema_idx != schema_count; schema_idx++) {
// 		// create the schema in the catalog
// 		CreateSchemaInformation info;
// 		info.schema = metainfo_reader.ReadString();
// 		info.if_not_exists = true;
// 		database.catalog.CreateSchema(context.ActiveTransaction(), &info);
// 		// iterate over the tables owned by this schema
// 		auto table_count = metainfo_reader.Read<uint32_t>();
// 		for (size_t table_idx = 0; table_idx != table_count; table_idx++) {
// 			// deserialize the CreateTableInformation
// 			auto table_serialized_size = metainfo_reader.Read<uint32_t>();
// 			char *serialized_table_info{nullptr};
// 			metainfo_reader.Read(serialized_table_info, table_serialized_size);
// 			Deserializer source((uint8_t *)serialized_table_info, table_serialized_size);
// 			auto info = TableCatalogEntry::Deserialize(source);
// 			// create the table in the catalog
// 			database.catalog.CreateTable(context.ActiveTransaction(), info.get());
// 			// get the id for the meta_data block
// 			auto metadata_block_id = metainfo_reader.Read<block_id_t>();
// 			auto metadata_block = block_manager->GetBlock(metadata_block_id);
// 			// and the table info to link to the data
// 			auto *table = database.catalog.GetTable(context.ActiveTransaction(), info->schema, info->table);
// 			// now we append data to data chunks
// 			DataChunk chunk;
// 			auto types = table->GetTypes();
// 			chunk.Initialize(types);
// 			size_t chunk_count = 1;
// 			while (true) {
// 				char *buffer{nullptr};
// 				block_manager->LoadTableData(*(table->storage), chunk, move(metadata_block));
// 				// deserialize the chunk DataChunk insert_chunk;
// 				// insert the chunk into the table
// 				table->storage->Append(*table, context, chunk);
// 				chunk_count++;
// 			}
// 		}
// 	}
// }<|MERGE_RESOLUTION|>--- conflicted
+++ resolved
@@ -58,7 +58,6 @@
 
 void StorageManager::LoadDatabase() {
 	// first check if the database exists
-<<<<<<< HEAD
 	string wal_path = path + ".wal";
 	block_manager = make_unique<SingleFileBlockManager>(path);
 	// if (!DirectoryExists(path)) {
@@ -80,39 +79,6 @@
 	// }
 	// initialize the WAL file
 	wal.Initialize(wal_path);
-=======
-	if (!FileSystem::DirectoryExists(path)) {
-		if (read_only) {
-			throw CatalogException("Cannot open database \"%s\" in read-only mode: database does not exist",
-			                       path.c_str());
-		}
-		// have to create the directory
-		FileSystem::CreateDirectory(path);
-	} else {
-		// load from the main storage if it exists
-		iteration = LoadFromStorage();
-		// directory already exists
-		// verify that it is an existing database
-		string wal_path = FileSystem::JoinPath(path, WAL_FILES[iteration]);
-		if (FileSystem::FileExists(wal_path)) {
-			// replay the WAL
-			wal.Replay(wal_path);
-			if (!read_only) {
-				// checkpoint the WAL
-				// we only checkpoint if the database is opened in read-write mode
-				// switch the iteration target to the other one
-				iteration = 1 - iteration;
-				// create the checkpoint
-				CreateCheckpoint(iteration);
-			}
-		}
-	}
-	if (!read_only) {
-		// initialize the WAL file
-		string wal_path = FileSystem::JoinPath(path, WAL_FILES[iteration]);
-		wal.Initialize(wal_path);
-	}
->>>>>>> fb504170
 }
 
 void StorageManager::CreateCheckpoint() {
@@ -125,7 +91,6 @@
 	// get the
 	auto meta_block = metadata_writer->current_block->id;
 
-<<<<<<< HEAD
 	vector<SchemaCatalogEntry *> schemas;
 	// we scan the schemas
 	database.catalog.schemas.Scan(*transaction,
@@ -135,13 +100,6 @@
 	metadata_writer->Write<uint32_t>(schemas.size());
 	for (auto &schema : schemas) {
 		WriteSchema(*transaction, schema);
-=======
-	auto meta_info_path = FileSystem::JoinPath(path, DATABASE_INFO_FILE);
-	// read the meta information, if there is any
-	if (!FileSystem::FileExists(meta_info_path)) {
-		// no meta file to read: skip the loading
-		return 0;
->>>>>>> fb504170
 	}
 	// flush all the data to disk
 	metadata_writer->Flush();
@@ -150,7 +108,6 @@
 	block_manager->WriteHeader(STORAGE_VERSION, meta_block);
 }
 
-<<<<<<< HEAD
 void StorageManager::WriteSchema(Transaction &transaction, SchemaCatalogEntry *schema) {
 	// write the name of the schema
 	metadata_writer->WriteString(schema->name);
@@ -181,71 +138,6 @@
 	// now we need to write the table data
 	WriteTableData(transaction, table);
 }
-=======
-	context.transaction.BeginTransaction();
-	// first read the meta information
-	fstream meta_info;
-	FstreamUtil::OpenFile(meta_info_path, meta_info, ios_base::in);
-	int64_t storage_version;
-	int iteration;
-
-	meta_info >> storage_version;
-	meta_info >> iteration;
-
-	// now we can start by actually reading the files
-	auto storage_path_base = FileSystem::JoinPath(path, STORAGE_FILES[iteration]);
-	auto schema_path = FileSystem::JoinPath(storage_path_base, SCHEMA_FILE);
-
-	// read the list of schemas
-	fstream schema_file;
-	FstreamUtil::OpenFile(schema_path, schema_file, ios_base::in);
-
-	string schema_name;
-	while (getline(schema_file, schema_name)) {
-		// create the schema in the catalog
-		CreateSchemaInfo info;
-		info.schema = schema_name;
-		info.if_not_exists = true;
-		database.catalog->CreateSchema(context.ActiveTransaction(), &info);
-
-		// now read the list of the tables belonging to this schema
-		auto schema_directory_path = FileSystem::JoinPath(storage_path_base, schema_name);
-		auto table_list_path = FileSystem::JoinPath(schema_directory_path, TABLE_LIST_FILE);
-
-		// read the list of tables
-		fstream table_list_file;
-		FstreamUtil::OpenFile(table_list_path, table_list_file, ios_base::in);
-		string table_name;
-		while (getline(table_list_file, table_name)) {
-			// get the information of the table
-			auto table_directory_path = FileSystem::JoinPath(schema_directory_path, table_name);
-			auto table_meta_name = FileSystem::JoinPath(table_directory_path, TABLE_FILE);
-
-			fstream table_file;
-			FstreamUtil::OpenFile(table_meta_name, table_file, ios_base::binary | ios_base::in);
-			auto result = FstreamUtil::ReadBinary(table_file);
-
-			// deserialize the CreateTableInfo
-			auto table_file_size = FstreamUtil::GetFileSize(table_file);
-			Deserializer source((uint8_t *)result.get(), table_file_size);
-			auto info = TableCatalogEntry::Deserialize(source);
-			// create the table inside the catalog
-			database.catalog->CreateTable(context.ActiveTransaction(), info.get());
-
-			// now load the actual data
-			auto *table = database.catalog->GetTable(context.ActiveTransaction(), info->schema, info->table);
-			auto types = table->GetTypes();
-			DataChunk chunk;
-			chunk.Initialize(types);
-
-			size_t chunk_count = 1;
-			while (true) {
-				auto chunk_name =
-				    FileSystem::JoinPath(table_directory_path, "chunk-" + to_string(chunk_count) + ".bin");
-				if (!FileSystem::FileExists(chunk_name)) {
-					break;
-				}
->>>>>>> fb504170
 
 void StorageManager::WriteTableData(Transaction &transaction, TableCatalogEntry *table) {
 	// buffer chunks until our big buffer is full
@@ -283,7 +175,6 @@
 				break;
 			}
 		}
-<<<<<<< HEAD
 	}
 	// write the table storage information
     // first, write the amount of columns
@@ -299,29 +190,10 @@
 			tabledata_writer->Write<double>(data_pointer.max);
 			tabledata_writer->Write<block_id_t>(data_pointer.block_id);
 			tabledata_writer->Write<uint32_t>(data_pointer.offset);
-=======
-
-		auto view_list_path = FileSystem::JoinPath(schema_directory_path, VIEW_LIST_FILE);
-		fstream view_list_file;
-		FstreamUtil::OpenFile(view_list_path, view_list_file, ios_base::in);
-		string view_name;
-		while (getline(view_list_file, view_name)) {
-			auto view_file_path = FileSystem::JoinPath(schema_directory_path, view_name + ".view");
-			fstream view_file;
-			FstreamUtil::OpenFile(view_file_path, view_file, ios_base::binary | ios_base::in);
-			auto result = FstreamUtil::ReadBinary(view_file);
-			// deserialize the CreateViewInfo
-			auto view_file_size = FstreamUtil::GetFileSize(view_file);
-			Deserializer source((uint8_t *)result.get(), view_file_size);
-			auto info = ViewCatalogEntry::Deserialize(source);
-			// create the table inside the catalog
-			database.catalog->CreateView(context.ActiveTransaction(), info.get());
->>>>>>> fb504170
 		}
 	}
 }
 
-<<<<<<< HEAD
 template <class T>
 static void WriteDataFromVector(Vector &vector, size_t start, size_t end, double &min, double &max, bool *&nullmask,
                                 T *&data) {
@@ -365,116 +237,6 @@
 	WriteDataFromVector(collection.chunks[end_chunk]->data[column_index], 0, chunk_end, min, max, nullmask, data);
 	return (char *)data;
 }
-=======
-void StorageManager::CreateCheckpoint(int iteration) {
-	auto transaction = database.transaction_manager->StartTransaction();
-
-	assert(iteration == 0 || iteration == 1);
-	auto storage_path_base = FileSystem::JoinPath(path, STORAGE_FILES[iteration]);
-	if (FileSystem::DirectoryExists(storage_path_base)) {
-		// have a leftover directory
-		// remove it
-		FileSystem::RemoveDirectory(storage_path_base);
-	}
-	// create the directory
-	FileSystem::CreateDirectory(storage_path_base);
-
-	// first we have to access the schemas
-	auto schema_path = FileSystem::JoinPath(storage_path_base, SCHEMA_FILE);
-
-	fstream schema_file;
-	FstreamUtil::OpenFile(schema_path, schema_file, ios_base::out);
-
-	vector<SchemaCatalogEntry *> schemas;
-	// scan the schemas and write them to the schemas.csv file
-	database.catalog->schemas.Scan(*transaction, [&](CatalogEntry *entry) {
-		schema_file << entry->name << '\n';
-		schemas.push_back((SchemaCatalogEntry *)entry);
-	});
-	FstreamUtil::CloseFile(schema_file);
-
-	// now for each schema create a directory
-	for (auto &schema : schemas) {
-		// FIXME: schemas can have unicode, do something for file systems, maybe hash?
-		auto schema_directory_path = FileSystem::JoinPath(storage_path_base, schema->name);
-		assert(!FileSystem::DirectoryExists(schema_directory_path));
-		// create the directory
-		FileSystem::CreateDirectory(schema_directory_path);
-		// create the file holding the list of tables for the schema
-		auto table_list_path = FileSystem::JoinPath(schema_directory_path, TABLE_LIST_FILE);
-		fstream table_list_file;
-		FstreamUtil::OpenFile(table_list_path, table_list_file, ios_base::out);
-
-		auto view_list_path = FileSystem::JoinPath(schema_directory_path, VIEW_LIST_FILE);
-		fstream view_list_file;
-		FstreamUtil::OpenFile(view_list_path, view_list_file, ios_base::out);
-
-		// create the list of tables for the schema
-		vector<TableCatalogEntry *> tables;
-		vector<ViewCatalogEntry *> views;
-
-		schema->tables.Scan(*transaction, [&](CatalogEntry *entry) {
-			switch (entry->type) {
-			case CatalogType::TABLE:
-				table_list_file << entry->name << '\n';
-				tables.push_back((TableCatalogEntry *)entry);
-				break;
-			case CatalogType::VIEW:
-				view_list_file << entry->name << '\n';
-				views.push_back((ViewCatalogEntry *)entry);
-				break;
-			default:
-				break;
-			}
-		});
-		FstreamUtil::CloseFile(table_list_file);
-		FstreamUtil::CloseFile(view_list_file);
-
-		// now for each table, write the column meta information and the actual data
-		for (auto &table : tables) {
-			// first create a directory for the table information
-			// FIXME: same problem as schemas, unicode and file systems may not agree
-			auto table_directory_path = FileSystem::JoinPath(schema_directory_path, table->name);
-			assert(!FileSystem::DirectoryExists(table_directory_path));
-			// create the directory
-			FileSystem::CreateDirectory(table_directory_path);
-
-			auto table_meta_name = FileSystem::JoinPath(table_directory_path, TABLE_FILE);
-			fstream table_file;
-			FstreamUtil::OpenFile(table_meta_name, table_file, ios_base::binary | ios_base::out);
-
-			// serialize the table information to a file
-			Serializer serializer;
-			table->Serialize(serializer);
-			auto data = serializer.GetData();
-			table_file.write((char *)data.data.get(), data.size);
-			FstreamUtil::CloseFile(table_file);
-
-			// now we have to write the actual binary
-			// we do this by performing a scan of the table
-			ScanStructure ss;
-			table->storage->InitializeScan(ss);
-
-			vector<column_t> column_ids;
-			for (size_t i = 0; i < table->columns.size(); i++) {
-				column_ids.push_back(i);
-			}
-			DataChunk chunk;
-			auto types = table->GetTypes();
-			chunk.Initialize(types);
-
-			size_t chunk_count = 1;
-			while (true) {
-				chunk.Reset();
-				table->storage->Scan(*transaction, chunk, column_ids, ss);
-				if (chunk.size() == 0) {
-					break;
-				}
-				auto chunk_name =
-				    FileSystem::JoinPath(table_directory_path, "chunk-" + to_string(chunk_count) + ".bin");
-				fstream chunk_file;
-				FstreamUtil::OpenFile(chunk_name, chunk_file, ios_base::binary | ios_base::out);
->>>>>>> fb504170
 
 static char *WriteDataFromCollection(TypeId type, ChunkCollection &collection, size_t column_index, size_t start,
                                      size_t end, double &min, double &max, bool *nullmask, char *data) {
@@ -552,53 +314,9 @@
 			}
 		}
 
-<<<<<<< HEAD
 		break;
-	}
-=======
-		// now for each view, write the query node and aliases to a file
-		for (auto &view : views) {
-			auto view_file_path = FileSystem::JoinPath(schema_directory_path, view->name + ".view");
-			assert(!FileSystem::FileExists(view_file_path));
-			fstream view_file;
-			FstreamUtil::OpenFile(view_file_path, view_file, ios_base::binary | ios_base::out);
-
-			// serialize the view information to a file
-			Serializer serializer;
-			view->Serialize(serializer);
-			auto data = serializer.GetData();
-			view_file.write((char *)data.data.get(), data.size);
-			FstreamUtil::CloseFile(view_file);
-		}
-	}
-	// all the writes have been flushed and the entire database has been written
-	// now we create the temporary meta information file
-	auto meta_path = FileSystem::JoinPath(path, DATABASE_TEMP_INFO_FILE);
-	fstream meta_file;
-	FstreamUtil::OpenFile(meta_path, meta_file, ios_base::out);
-
-	//! Write information to the meta file
-	meta_file << STORAGE_VERSION << '\n';
-	meta_file << iteration << '\n';
-	FstreamUtil::CloseFile(meta_file);
-
-	// now we move the meta information file over the old meta information file
-	// this signifies a "completion" of the checkpoint
-	auto permanent_meta_path = FileSystem::JoinPath(path, DATABASE_INFO_FILE);
-	FileSystem::MoveFile(meta_path, permanent_meta_path);
-
-	// we are now done writing
-	// we can delete the directory for the other iteration because we do not need it anymore for consistency
-	auto other_storage_path = FileSystem::JoinPath(path, STORAGE_FILES[1 - iteration]);
-	auto other_wal_path = FileSystem::JoinPath(path, WAL_FILES[1 - iteration]);
-	if (FileSystem::DirectoryExists(other_storage_path)) {
-		FileSystem::RemoveDirectory(other_storage_path);
-	}
-	if (FileSystem::FileExists(other_wal_path)) {
-		FileSystem::RemoveFile(other_wal_path);
-	}
-	transaction->Rollback();
->>>>>>> fb504170
+
+	}
 }
 
 void StorageManager::LoadFromStorage() {
