#include "duckdb/optimizer/deliminator.hpp"

#include "duckdb/planner/expression/bound_columnref_expression.hpp"
#include "duckdb/planner/expression/bound_operator_expression.hpp"
#include "duckdb/planner/operator/logical_aggregate.hpp"
#include "duckdb/planner/operator/logical_delim_join.hpp"
#include "duckdb/planner/operator/logical_delim_get.hpp"
#include "duckdb/planner/operator/logical_filter.hpp"

namespace duckdb {

class DeliminatorPlanUpdater : LogicalOperatorVisitor {
public:
	DeliminatorPlanUpdater() {
	}
	//! Update the plan after a DelimGet has been removed
	void VisitOperator(LogicalOperator &op) override;
	void VisitExpression(unique_ptr<Expression> *expression) override;
	//! Whether the operator has one or more children of type DELIM_GET
	bool HasChildDelimGet(LogicalOperator &op);

	expression_map_t<Expression *> expr_map;
	column_binding_map_t<bool> projection_map;
	unique_ptr<LogicalOperator> temp_ptr;
};

void DeliminatorPlanUpdater::VisitOperator(LogicalOperator &op) {
	VisitOperatorChildren(op);
	VisitOperatorExpressions(op);
	// now check if this is a delim join that can be removed
	if (op.type == LogicalOperatorType::LOGICAL_DELIM_JOIN && !HasChildDelimGet(op)) {
		auto &delim_join = (LogicalDelimJoin &)op;
		auto decs = &delim_join.duplicate_eliminated_columns;
		for (auto &cond : delim_join.conditions) {
			if (cond.comparison != ExpressionType::COMPARE_EQUAL) {
				continue;
			}
			auto &colref = (BoundColumnRefExpression &)*cond.right;
			if (projection_map.find(colref.binding) != projection_map.end()) {
				// value on the right is a projection of removed DelimGet
				for (idx_t i = 0; i < decs->size(); i++) {
					if (decs->at(i)->Equals(cond.left.get())) {
						// the value on the left no longer needs to be a duplicate-eliminated column
						decs->erase(decs->begin() + i);
						break;
					}
				}
				// whether we applied an IS NOT NULL filter
				cond.null_values_are_equal = true; // projection_map[colref.binding];
			}
		}
		// change type if there are no more duplicate-eliminated columns
		if (decs->empty()) {
			delim_join.type = LogicalOperatorType::LOGICAL_COMPARISON_JOIN;
		}
	}
}

void DeliminatorPlanUpdater::VisitExpression(unique_ptr<Expression> *expression) {
	if (expr_map.find(expression->get()) != expr_map.end()) {
		*expression = expr_map[expression->get()]->Copy();
	} else {
		VisitExpressionChildren(**expression);
	}
}

bool DeliminatorPlanUpdater::HasChildDelimGet(LogicalOperator &op) {
	if (op.type == LogicalOperatorType::LOGICAL_DELIM_GET) {
		return true;
	}
	for (auto &child : op.children) {
		if (HasChildDelimGet(*child)) {
			return true;
		}
	}
	return false;
}

unique_ptr<LogicalOperator> Deliminator::Optimize(unique_ptr<LogicalOperator> op) {
	vector<unique_ptr<LogicalOperator> *> candidates;
	FindCandidates(&op, candidates);

	for (auto candidate : candidates) {
		DeliminatorPlanUpdater updater;
		if (RemoveCandidate(candidate, updater)) {
			updater.VisitOperator(*op);
		}
	}
	return op;
}

void Deliminator::FindCandidates(unique_ptr<LogicalOperator> *op_ptr,
                                 vector<unique_ptr<LogicalOperator> *> &candidates) {
	auto op = op_ptr->get();
	// search children before adding, so the deepest candidates get added first
	for (auto &child : op->children) {
		FindCandidates(&child, candidates);
	}
	// search for projection/aggregate
	if (op->type != LogicalOperatorType::LOGICAL_PROJECTION &&
	    op->type != LogicalOperatorType::LOGICAL_AGGREGATE_AND_GROUP_BY) {
		return;
	}
	// followed by a join
	if (op->children[0]->type != LogicalOperatorType::LOGICAL_COMPARISON_JOIN) {
		return;
	}
	auto &join = *op->children[0];
	// with a DelimGet as a direct child (left or right)
	if (join.children[0]->type == LogicalOperatorType::LOGICAL_DELIM_GET ||
	    join.children[1]->type == LogicalOperatorType::LOGICAL_DELIM_GET) {
		candidates.push_back(op_ptr);
		return;
	}
	// or a filter followed by a DelimGet (left)
	if (join.children[0]->type == LogicalOperatorType::LOGICAL_FILTER &&
	    join.children[0]->children[0]->type == LogicalOperatorType::LOGICAL_DELIM_GET) {
		candidates.push_back(op_ptr);
		return;
	}
	// filter followed by a DelimGet (right)
	if (join.children[1]->type == LogicalOperatorType::LOGICAL_FILTER &&
	    join.children[1]->children[0]->type == LogicalOperatorType::LOGICAL_DELIM_GET) {
		candidates.push_back(op_ptr);
		return;
	}
}

static bool OperatorIsDelimGet(LogicalOperator &op) {
	if (op.type == LogicalOperatorType::LOGICAL_DELIM_GET) {
		return true;
	}
	if (op.type == LogicalOperatorType::LOGICAL_FILTER &&
	    op.children[0]->type == LogicalOperatorType::LOGICAL_DELIM_GET) {
		return true;
	}
	return false;
}

bool Deliminator::RemoveCandidate(unique_ptr<LogicalOperator> *op_ptr, DeliminatorPlanUpdater &updater) {
	auto &proj_or_agg = **op_ptr;
	auto &join = (LogicalComparisonJoin &)*proj_or_agg.children[0];
	if (join.join_type != JoinType::INNER && join.join_type != JoinType::SEMI) {
		return false;
	}
	// get the index (left or right) of the DelimGet side of the join
<<<<<<< HEAD
	idx_t delim_idx = OperatorIsDelimGet(*join.children[0]) ? 0 : 1;
	D_ASSERT(OperatorIsDelimGet(*join.children[delim_idx]));
	// get the filter (if any)
	LogicalFilter *filter = nullptr;
	if (join.children[delim_idx]->type == LogicalOperatorType::LOGICAL_FILTER) {
		filter = (LogicalFilter*) join.children[delim_idx].get();
	}
	auto &delim_get = (LogicalDelimGet &) *(filter ? filter->children[0].get() : join.children[delim_idx].get());
=======
	idx_t delim_idx = join.children[0]->type == LogicalOperatorType::LOGICAL_DELIM_GET ||
	                          (join.children[0]->type == LogicalOperatorType::LOGICAL_FILTER &&
	                           join.children[0]->children[0]->type == LogicalOperatorType::LOGICAL_DELIM_GET)
	                      ? 0
	                      : 1;
	// get the filter (if any)
	auto filter = (LogicalFilter *)(join.children[delim_idx]->type == LogicalOperatorType::LOGICAL_FILTER
	                                    ? join.children[delim_idx].get()
	                                    : nullptr);
	auto &delim_get =
	    (LogicalDelimGet &)*(filter != nullptr ? join.children[delim_idx]->children[0] : join.children[delim_idx]);
	D_ASSERT(delim_get.type == LogicalOperatorType::LOGICAL_DELIM_GET);
>>>>>>> d1b02c27
	if (join.conditions.size() != delim_get.chunk_types.size()) {
		// joining with DelimGet adds new information
		return false;
	}
	// check if joining with the DelimGet is redundant, and collect relevant column information
	vector<Expression *> nulls_are_not_equal_exprs;
	for (auto &cond : join.conditions) {
		if (cond.comparison != ExpressionType::COMPARE_EQUAL) {
			// non-equality join condition
			return false;
		}
		auto delim_side = delim_idx == 0 ? cond.left.get() : cond.right.get();
		auto other_side = delim_idx == 0 ? cond.right.get() : cond.left.get();
		if (delim_side->type != ExpressionType::BOUND_COLUMN_REF) {
			// non-colref e.g. expression -(4, 1) in 4-i=j where i is from DelimGet
			// FIXME: might be possible to also eliminate these
			return false;
		}
		updater.expr_map[delim_side] = other_side;
		if (!cond.null_values_are_equal) {
			nulls_are_not_equal_exprs.push_back(other_side);
		}
	}
	// removed DelimGet columns are assigned a new ColumnBinding by Projection/Aggregation, keep track here
	if (proj_or_agg.type == LogicalOperatorType::LOGICAL_PROJECTION) {
		for (auto &cb : proj_or_agg.GetColumnBindings()) {
			updater.projection_map[cb] = true;
			for (auto &expr : nulls_are_not_equal_exprs) {
				if (proj_or_agg.expressions[cb.column_index]->Equals(expr)) {
					updater.projection_map[cb] = false;
					break;
				}
			}
		}
	} else {
		auto &agg = (LogicalAggregate &)proj_or_agg;
		for (auto &cb : agg.GetColumnBindings()) {
			updater.projection_map[cb] = true;
			for (auto &expr : nulls_are_not_equal_exprs) {
				if ((cb.table_index == agg.group_index && agg.groups[cb.column_index]->Equals(expr)) ||
				    (cb.table_index == agg.aggregate_index && agg.expressions[cb.column_index]->Equals(expr))) {
					updater.projection_map[cb] = false;
					break;
				}
			}
		}
	}
	// make a filter if needed
	if (!nulls_are_not_equal_exprs.empty() || filter != nullptr) {
		auto filter_op = make_unique<LogicalFilter>();
		if (!nulls_are_not_equal_exprs.empty()) {
			// add an IS NOT NULL filter that was implicitly in JoinCondition::null_values_are_equal
			auto is_not_null_expr =
			    make_unique<BoundOperatorExpression>(ExpressionType::OPERATOR_IS_NOT_NULL, LogicalType::BOOLEAN);
			for (auto &expr : nulls_are_not_equal_exprs) {
				is_not_null_expr->children.push_back(expr->Copy());
			}
			filter_op->expressions.push_back(move(is_not_null_expr));
		}
		if (filter != nullptr) {
			for (auto &expr : filter->expressions) {
				filter_op->expressions.push_back(move(expr));
			}
		}
		filter_op->children.push_back(move(join.children[1 - delim_idx]));
		join.children[1 - delim_idx] = move(filter_op);
	}
	// temporarily save deleted operator so its expressions are still available
	updater.temp_ptr = move(proj_or_agg.children[0]);
	// replace the redundant join
	proj_or_agg.children[0] = move(join.children[1 - delim_idx]);
	return true;
}

} // namespace duckdb<|MERGE_RESOLUTION|>--- conflicted
+++ resolved
@@ -144,7 +144,6 @@
 		return false;
 	}
 	// get the index (left or right) of the DelimGet side of the join
-<<<<<<< HEAD
 	idx_t delim_idx = OperatorIsDelimGet(*join.children[0]) ? 0 : 1;
 	D_ASSERT(OperatorIsDelimGet(*join.children[delim_idx]));
 	// get the filter (if any)
@@ -153,20 +152,6 @@
 		filter = (LogicalFilter*) join.children[delim_idx].get();
 	}
 	auto &delim_get = (LogicalDelimGet &) *(filter ? filter->children[0].get() : join.children[delim_idx].get());
-=======
-	idx_t delim_idx = join.children[0]->type == LogicalOperatorType::LOGICAL_DELIM_GET ||
-	                          (join.children[0]->type == LogicalOperatorType::LOGICAL_FILTER &&
-	                           join.children[0]->children[0]->type == LogicalOperatorType::LOGICAL_DELIM_GET)
-	                      ? 0
-	                      : 1;
-	// get the filter (if any)
-	auto filter = (LogicalFilter *)(join.children[delim_idx]->type == LogicalOperatorType::LOGICAL_FILTER
-	                                    ? join.children[delim_idx].get()
-	                                    : nullptr);
-	auto &delim_get =
-	    (LogicalDelimGet &)*(filter != nullptr ? join.children[delim_idx]->children[0] : join.children[delim_idx]);
-	D_ASSERT(delim_get.type == LogicalOperatorType::LOGICAL_DELIM_GET);
->>>>>>> d1b02c27
 	if (join.conditions.size() != delim_get.chunk_types.size()) {
 		// joining with DelimGet adds new information
 		return false;
