--- conflicted
+++ resolved
@@ -193,13 +193,10 @@
 	return (copy);
 }
 
-<<<<<<< HEAD
-=======
 bool StringUtil::IsLower(const string &str) {
 	return str == Lower(str);
 }
 
->>>>>>> da69aeaa
 // Jenkins hash function: https://en.wikipedia.org/wiki/Jenkins_hash_function
 uint64_t StringUtil::CIHash(const string &str) {
 	uint32_t hash = 0;
