#include "duckdb/common/types/row_data_collection_scanner.hpp"

#include "duckdb/common/types/row_data_collection.hpp"
#include "duckdb/common/row_operations/row_operations.hpp"
#include "duckdb/storage/buffer_manager.hpp"

namespace duckdb {

void RowDataCollectionScanner::AlignHeapBlocks(RowDataCollection &swizzled_block_collection,
                                               RowDataCollection &swizzled_string_heap,
                                               RowDataCollection &block_collection, RowDataCollection &string_heap,
                                               const RowLayout &layout) {
	if (block_collection.count == 0) {
		return;
	}

	if (layout.AllConstant()) {
		// No heap blocks! Just merge fixed-size data
		swizzled_block_collection.Merge(block_collection);
		return;
	}

	// We create one heap block per data block and swizzle the pointers
<<<<<<< HEAD
	auto &buffer_manager = block_collection.buffer_manager;
	auto &heap_blocks = string_heap.blocks;
	idx_t heap_block_idx = 0;
	idx_t heap_block_remaining = heap_blocks[heap_block_idx]->count;
=======
	D_ASSERT(string_heap.keep_pinned == swizzled_string_heap.keep_pinned);
	auto &buffer_manager = block_collection.buffer_manager;
	auto &heap_blocks = string_heap.blocks;
	idx_t heap_block_idx = 0;
	idx_t heap_block_remaining = heap_blocks[heap_block_idx].count;
>>>>>>> 1b61af71
	for (auto &data_block : block_collection.blocks) {
		if (heap_block_remaining == 0) {
			heap_block_remaining = heap_blocks[++heap_block_idx]->count;
		}

		// Pin the data block and swizzle the pointers within the rows
		auto data_handle = buffer_manager.Pin(data_block->block);
		auto data_ptr = data_handle.Ptr();
<<<<<<< HEAD
		RowOperations::SwizzleColumns(layout, data_ptr, data_block->count);
=======
		if (!string_heap.keep_pinned) {
			D_ASSERT(!data_block.block->IsSwizzled());
			RowOperations::SwizzleColumns(layout, data_ptr, data_block.count);
			data_block.block->SetSwizzling(nullptr);
		}
		// At this point the data block is pinned and the heap pointer is valid
		// so we can copy heap data as needed
>>>>>>> 1b61af71

		// We want to copy as little of the heap data as possible, check how the data and heap blocks line up
		if (heap_block_remaining >= data_block->count) {
			// Easy: current heap block contains all strings for this data block, just copy (reference) the block
<<<<<<< HEAD
			swizzled_string_heap.blocks.emplace_back(heap_blocks[heap_block_idx]->Copy());
			swizzled_string_heap.blocks.back()->count = data_block->count;

			// Swizzle the heap pointer
			auto heap_handle = buffer_manager.Pin(swizzled_string_heap.blocks.back()->block);
			auto heap_ptr = Load<data_ptr_t>(data_ptr + layout.GetHeapOffset());
			auto heap_offset = heap_ptr - heap_handle.Ptr();
			RowOperations::SwizzleHeapPointer(layout, data_ptr, heap_ptr, data_block->count, heap_offset);
=======
			swizzled_string_heap.blocks.emplace_back(RowDataBlock(heap_blocks[heap_block_idx]));
			swizzled_string_heap.blocks.back().count = data_block.count;

			// Swizzle the heap pointer if we are not pinning the heap
			auto &heap_block = swizzled_string_heap.blocks.back().block;
			auto heap_handle = buffer_manager.Pin(heap_block);
			if (!swizzled_string_heap.keep_pinned) {
				auto heap_ptr = Load<data_ptr_t>(data_ptr + layout.GetHeapPointerOffset());
				auto heap_offset = heap_ptr - heap_handle.Ptr();
				RowOperations::SwizzleHeapPointer(layout, data_ptr, heap_ptr, data_block.count, heap_offset);
			} else {
				swizzled_string_heap.pinned_blocks.emplace_back(move(heap_handle));
			}
>>>>>>> 1b61af71

			// Update counter
			heap_block_remaining -= data_block->count;
		} else {
			// Strings for this data block are spread over the current heap block and the next (and possibly more)
<<<<<<< HEAD
			idx_t data_block_remaining = data_block->count;
=======
			if (string_heap.keep_pinned) {
				// The heap is changing underneath the data block,
				// so swizzle the string pointers to make them portable.
				RowOperations::SwizzleColumns(layout, data_ptr, data_block.count);
			}
			idx_t data_block_remaining = data_block.count;
>>>>>>> 1b61af71
			vector<std::pair<data_ptr_t, idx_t>> ptrs_and_sizes;
			idx_t total_size = 0;
			const auto base_row_ptr = data_ptr;
			while (data_block_remaining > 0) {
				if (heap_block_remaining == 0) {
					heap_block_remaining = heap_blocks[++heap_block_idx]->count;
				}
				auto next = MinValue<idx_t>(data_block_remaining, heap_block_remaining);

				// Figure out where to start copying strings, and how many bytes we need to copy
				auto heap_start_ptr = Load<data_ptr_t>(data_ptr + layout.GetHeapOffset());
				auto heap_end_ptr =
				    Load<data_ptr_t>(data_ptr + layout.GetHeapOffset() + (next - 1) * layout.GetRowWidth());
				idx_t size = heap_end_ptr - heap_start_ptr + Load<uint32_t>(heap_end_ptr);
				ptrs_and_sizes.emplace_back(heap_start_ptr, size);
				D_ASSERT(size <= heap_blocks[heap_block_idx]->byte_offset);

				// Swizzle the heap pointer
				RowOperations::SwizzleHeapPointer(layout, data_ptr, heap_start_ptr, next, total_size);
				total_size += size;

				// Update where we are in the data and heap blocks
				data_ptr += next * layout.GetRowWidth();
				data_block_remaining -= next;
				heap_block_remaining -= next;
			}

			// Finally, we allocate a new heap block and copy data to it
			swizzled_string_heap.blocks.emplace_back(
			    make_unique<RowDataBlock>(buffer_manager, MaxValue<idx_t>(total_size, (idx_t)Storage::BLOCK_SIZE), 1));
			auto new_heap_handle = buffer_manager.Pin(swizzled_string_heap.blocks.back()->block);
			auto new_heap_ptr = new_heap_handle.Ptr();
			if (swizzled_string_heap.keep_pinned) {
				// Since the heap blocks are pinned, we can unswizzle the data again.
				swizzled_string_heap.pinned_blocks.emplace_back(move(new_heap_handle));
				RowOperations::UnswizzlePointers(layout, base_row_ptr, new_heap_ptr, data_block.count);
				RowOperations::UnswizzleHeapPointer(layout, base_row_ptr, new_heap_ptr, data_block.count);
			}
			for (auto &ptr_and_size : ptrs_and_sizes) {
				memcpy(new_heap_ptr, ptr_and_size.first, ptr_and_size.second);
				new_heap_ptr += ptr_and_size.second;
			}
		}
	}

	// We're done with variable-sized data, now just merge the fixed-size data
	swizzled_block_collection.Merge(block_collection);
	D_ASSERT(swizzled_block_collection.blocks.size() == swizzled_string_heap.blocks.size());

	// Update counts and cleanup
	swizzled_string_heap.count = string_heap.count;
	string_heap.Clear();
}

void RowDataCollectionScanner::ScanState::PinData() {
	auto &rows = scanner.rows;
	D_ASSERT(block_idx < rows.blocks.size());
	auto &data_block = rows.blocks[block_idx];
	if (!data_handle.IsValid() || data_handle.GetBlockId() != data_block->block->BlockId()) {
		data_handle = rows.buffer_manager.Pin(data_block->block);
	}
	if (scanner.layout.AllConstant() || !scanner.external) {
		return;
	}

	auto &heap = scanner.heap;
	D_ASSERT(block_idx < heap.blocks.size());
	auto &heap_block = heap.blocks[block_idx];
	if (!heap_handle.IsValid() || heap_handle.GetBlockId() != heap_block->block->BlockId()) {
		heap_handle = heap.buffer_manager.Pin(heap_block->block);
	}
}

RowDataCollectionScanner::RowDataCollectionScanner(RowDataCollection &rows_p, RowDataCollection &heap_p,
                                                   const RowLayout &layout_p, bool external_p, bool flush_p)
    : rows(rows_p), heap(heap_p), layout(layout_p), read_state(*this), total_count(rows.count), total_scanned(0),
      external(external_p), flush(flush_p), unswizzling(!layout.AllConstant() && external && !heap.keep_pinned) {

	if (unswizzling) {
		D_ASSERT(rows.blocks.size() == heap.blocks.size());
	}

	ValidateUnscannedBlock();
}

void RowDataCollectionScanner::SwizzleBlock(RowDataBlock &data_block, RowDataBlock &heap_block) {
	// Pin the data block and swizzle the pointers within the rows
	D_ASSERT(!data_block.block->IsSwizzled());
	auto data_handle = rows.buffer_manager.Pin(data_block.block);
	auto data_ptr = data_handle.Ptr();
	RowOperations::SwizzleColumns(layout, data_ptr, data_block.count);
	data_block.block->SetSwizzling(nullptr);

	// Swizzle the heap pointers
	auto heap_handle = heap.buffer_manager.Pin(heap_block.block);
	auto heap_ptr = Load<data_ptr_t>(data_ptr + layout.GetHeapPointerOffset());
	auto heap_offset = heap_ptr - heap_handle.Ptr();
	RowOperations::SwizzleHeapPointer(layout, data_ptr, heap_ptr, data_block.count, heap_offset);
}

void RowDataCollectionScanner::ReSwizzle() {
	if (rows.count == 0) {
		return;
	}

	if (!unswizzling) {
		// No swizzled blocks!
		return;
	}

	D_ASSERT(rows.blocks.size() == heap.blocks.size());
	for (idx_t i = 0; i < rows.blocks.size(); ++i) {
		auto &data_block = rows.blocks[i];
		if (data_block.block && !data_block.block->IsSwizzled()) {
			SwizzleBlock(data_block, heap.blocks[i]);
		}
	}
}

<<<<<<< HEAD
	// We create one heap block per data block and swizzle the pointers
	idx_t heap_block_idx = 0;
	for (auto &data_block : rows.blocks) {
		// Pin the data block and swizzle the pointers within the rows
		auto data_handle = rows.buffer_manager.Pin(data_block->block);
		auto data_ptr = data_handle.Ptr();
		RowOperations::SwizzleColumns(layout, data_ptr, data_block->count);

		// Swizzle the heap pointers
		auto &heap_block = heap.blocks[heap_block_idx++];
		auto heap_handle = heap.buffer_manager.Pin(heap_block->block);
		auto heap_ptr = Load<data_ptr_t>(data_ptr + layout.GetHeapOffset());
		auto heap_offset = heap_ptr - heap_handle.Ptr();
		RowOperations::SwizzleHeapPointer(layout, data_ptr, heap_ptr, data_block->count, heap_offset);
=======
void RowDataCollectionScanner::ValidateUnscannedBlock() const {
	if (unswizzling && read_state.block_idx < rows.blocks.size()) {
		D_ASSERT(rows.blocks[read_state.block_idx].block->IsSwizzled());
>>>>>>> 1b61af71
	}
}

void RowDataCollectionScanner::Scan(DataChunk &chunk) {
	auto count = MinValue((idx_t)STANDARD_VECTOR_SIZE, total_count - total_scanned);
	if (count == 0) {
		chunk.SetCardinality(count);
		return;
	}
<<<<<<< HEAD
	// Eagerly delete references to blocks that we've passed
	if (flush) {
		for (idx_t i = 0; i < read_state.block_idx; ++i) {
			rows.blocks[i]->block = nullptr;
			if (!layout.AllConstant() && external) {
				heap.blocks[i]->block = nullptr;
			}
		}
	}
=======
>>>>>>> 1b61af71
	const idx_t &row_width = layout.GetRowWidth();
	// Set up a batch of pointers to scan data from
	idx_t scanned = 0;
	auto data_pointers = FlatVector::GetData<data_ptr_t>(addresses);

	// We must pin ALL blocks we are going to gather from
	vector<BufferHandle> pinned_blocks;
	while (scanned < count) {
		read_state.PinData();
		auto &data_block = rows.blocks[read_state.block_idx];
		idx_t next = MinValue(data_block->count - read_state.entry_idx, count - scanned);
		const data_ptr_t data_ptr = read_state.data_handle.Ptr() + read_state.entry_idx * row_width;
		// Set up the next pointers
		data_ptr_t row_ptr = data_ptr;
		for (idx_t i = 0; i < next; i++) {
			data_pointers[scanned + i] = row_ptr;
			row_ptr += row_width;
		}
		// Unswizzle the offsets back to pointers (if needed)
		if (unswizzling) {
			RowOperations::UnswizzlePointers(layout, data_ptr, read_state.heap_handle.Ptr(), next);
			rows.blocks[read_state.block_idx].block->SetSwizzling("RowDataCollectionScanner::Scan");
		}
		// Update state indices
		read_state.entry_idx += next;
<<<<<<< HEAD
		if (read_state.entry_idx == data_block->count) {
=======
		if (read_state.entry_idx == data_block.count) {
			// Pin completed blocks so we don't lose them
			pinned_blocks.emplace_back(rows.buffer_manager.Pin(data_block.block));
			if (unswizzling) {
				auto &heap_block = heap.blocks[read_state.block_idx];
				pinned_blocks.emplace_back(heap.buffer_manager.Pin(heap_block.block));
			}
>>>>>>> 1b61af71
			read_state.block_idx++;
			read_state.entry_idx = 0;
			ValidateUnscannedBlock();
		}
		scanned += next;
	}
	D_ASSERT(scanned == count);
	// Deserialize the payload data
	for (idx_t col_idx = 0; col_idx < layout.ColumnCount(); col_idx++) {
		const auto col_offset = layout.GetOffsets()[col_idx];
		RowOperations::Gather(addresses, *FlatVector::IncrementalSelectionVector(), chunk.data[col_idx],
		                      *FlatVector::IncrementalSelectionVector(), count, col_offset, col_idx);
	}
	chunk.SetCardinality(count);
	chunk.Verify();
	total_scanned += scanned;

	//	Switch to a new set of pinned blocks
	read_state.pinned_blocks.swap(pinned_blocks);

	if (flush) {
		// Release blocks we have passed.
		for (idx_t i = 0; i < read_state.block_idx; ++i) {
			rows.blocks[i].block = nullptr;
			if (unswizzling) {
				heap.blocks[i].block = nullptr;
			}
		}
	} else if (unswizzling) {
		// Reswizzle blocks we have passed so they can be flushed safely.
		for (idx_t i = 0; i < read_state.block_idx; ++i) {
			auto &data_block = rows.blocks[i];
			if (data_block.block && !data_block.block->IsSwizzled()) {
				SwizzleBlock(data_block, heap.blocks[i]);
			}
		}
	}
}

} // namespace duckdb<|MERGE_RESOLUTION|>--- conflicted
+++ resolved
@@ -1,100 +1,77 @@
 #include "duckdb/common/types/row_data_collection_scanner.hpp"
 
+#include "duckdb/common/row_operations/row_operations.hpp"
 #include "duckdb/common/types/row_data_collection.hpp"
-#include "duckdb/common/row_operations/row_operations.hpp"
 #include "duckdb/storage/buffer_manager.hpp"
 
 namespace duckdb {
 
-void RowDataCollectionScanner::AlignHeapBlocks(RowDataCollection &swizzled_block_collection,
-                                               RowDataCollection &swizzled_string_heap,
-                                               RowDataCollection &block_collection, RowDataCollection &string_heap,
-                                               const RowLayout &layout) {
-	if (block_collection.count == 0) {
+void RowDataCollectionScanner::AlignHeapBlocks(RowDataCollection &dst_block_collection,
+                                               RowDataCollection &dst_string_heap,
+                                               RowDataCollection &src_block_collection,
+                                               RowDataCollection &src_string_heap, const RowLayout &layout) {
+	if (src_block_collection.count == 0) {
 		return;
 	}
 
 	if (layout.AllConstant()) {
 		// No heap blocks! Just merge fixed-size data
-		swizzled_block_collection.Merge(block_collection);
-		return;
-	}
+		dst_block_collection.Merge(src_block_collection);
+		return;
+	}
+
+	// If input data does not have keep_pinned, it should already be aligned
+	// TODO if input is not keep_pinned, but output is, then we should be able to go back and forth
+	D_ASSERT(src_string_heap.keep_pinned);
 
 	// We create one heap block per data block and swizzle the pointers
-<<<<<<< HEAD
-	auto &buffer_manager = block_collection.buffer_manager;
-	auto &heap_blocks = string_heap.blocks;
+	auto &buffer_manager = src_block_collection.buffer_manager;
+	auto &heap_blocks = src_string_heap.blocks;
 	idx_t heap_block_idx = 0;
 	idx_t heap_block_remaining = heap_blocks[heap_block_idx]->count;
-=======
-	D_ASSERT(string_heap.keep_pinned == swizzled_string_heap.keep_pinned);
-	auto &buffer_manager = block_collection.buffer_manager;
-	auto &heap_blocks = string_heap.blocks;
-	idx_t heap_block_idx = 0;
-	idx_t heap_block_remaining = heap_blocks[heap_block_idx].count;
->>>>>>> 1b61af71
-	for (auto &data_block : block_collection.blocks) {
+	for (auto &src_data_block : src_block_collection.blocks) {
 		if (heap_block_remaining == 0) {
 			heap_block_remaining = heap_blocks[++heap_block_idx]->count;
 		}
 
 		// Pin the data block and swizzle the pointers within the rows
-		auto data_handle = buffer_manager.Pin(data_block->block);
+		auto data_handle = buffer_manager.Pin(src_data_block->block);
 		auto data_ptr = data_handle.Ptr();
-<<<<<<< HEAD
-		RowOperations::SwizzleColumns(layout, data_ptr, data_block->count);
-=======
-		if (!string_heap.keep_pinned) {
-			D_ASSERT(!data_block.block->IsSwizzled());
-			RowOperations::SwizzleColumns(layout, data_ptr, data_block.count);
-			data_block.block->SetSwizzling(nullptr);
-		}
-		// At this point the data block is pinned and the heap pointer is valid
-		// so we can copy heap data as needed
->>>>>>> 1b61af71
 
 		// We want to copy as little of the heap data as possible, check how the data and heap blocks line up
-		if (heap_block_remaining >= data_block->count) {
+		if (heap_block_remaining >= src_data_block->count) {
 			// Easy: current heap block contains all strings for this data block, just copy (reference) the block
-<<<<<<< HEAD
-			swizzled_string_heap.blocks.emplace_back(heap_blocks[heap_block_idx]->Copy());
-			swizzled_string_heap.blocks.back()->count = data_block->count;
-
-			// Swizzle the heap pointer
-			auto heap_handle = buffer_manager.Pin(swizzled_string_heap.blocks.back()->block);
-			auto heap_ptr = Load<data_ptr_t>(data_ptr + layout.GetHeapOffset());
-			auto heap_offset = heap_ptr - heap_handle.Ptr();
-			RowOperations::SwizzleHeapPointer(layout, data_ptr, heap_ptr, data_block->count, heap_offset);
-=======
-			swizzled_string_heap.blocks.emplace_back(RowDataBlock(heap_blocks[heap_block_idx]));
-			swizzled_string_heap.blocks.back().count = data_block.count;
+			dst_string_heap.blocks.emplace_back(heap_blocks[heap_block_idx]->Copy());
+			auto &dst_heap_block = *dst_string_heap.blocks.back();
+			dst_heap_block.count = src_data_block->count;
 
 			// Swizzle the heap pointer if we are not pinning the heap
-			auto &heap_block = swizzled_string_heap.blocks.back().block;
-			auto heap_handle = buffer_manager.Pin(heap_block);
-			if (!swizzled_string_heap.keep_pinned) {
-				auto heap_ptr = Load<data_ptr_t>(data_ptr + layout.GetHeapPointerOffset());
+			auto heap_handle = buffer_manager.Pin(dst_heap_block.block);
+			if (dst_string_heap.keep_pinned) {
+				// Destination data needs valid pointers too, keep block pinned
+				dst_string_heap.pinned_blocks.emplace_back(move(heap_handle));
+			} else {
+				// Destination data needs blocks to be spillable, swizzle pointers within the rows
+				D_ASSERT(!src_data_block->block->IsSwizzled());
+				RowOperations::SwizzleColumns(layout, data_ptr, src_data_block->count);
+				src_data_block->block->SetSwizzling(nullptr);
+
+				// Now swizzle the heap pointer
+				auto heap_ptr = Load<data_ptr_t>(data_ptr + layout.GetHeapOffset());
 				auto heap_offset = heap_ptr - heap_handle.Ptr();
-				RowOperations::SwizzleHeapPointer(layout, data_ptr, heap_ptr, data_block.count, heap_offset);
-			} else {
-				swizzled_string_heap.pinned_blocks.emplace_back(move(heap_handle));
-			}
->>>>>>> 1b61af71
+				RowOperations::SwizzleHeapPointer(layout, data_ptr, heap_ptr, src_data_block->count, heap_offset);
+			}
 
 			// Update counter
-			heap_block_remaining -= data_block->count;
+			heap_block_remaining -= src_data_block->count;
 		} else {
 			// Strings for this data block are spread over the current heap block and the next (and possibly more)
-<<<<<<< HEAD
-			idx_t data_block_remaining = data_block->count;
-=======
-			if (string_heap.keep_pinned) {
-				// The heap is changing underneath the data block,
-				// so swizzle the string pointers to make them portable.
-				RowOperations::SwizzleColumns(layout, data_ptr, data_block.count);
-			}
-			idx_t data_block_remaining = data_block.count;
->>>>>>> 1b61af71
+			if (src_string_heap.keep_pinned) {
+				// The heap is changing underneath the data block, so swizzle the string pointers to make them portable
+				RowOperations::SwizzleColumns(layout, data_ptr, src_data_block->count);
+			}
+
+			idx_t data_block_remaining = src_data_block->count;
 			vector<std::pair<data_ptr_t, idx_t>> ptrs_and_sizes;
 			idx_t total_size = 0;
 			const auto base_row_ptr = data_ptr;
@@ -123,30 +100,32 @@
 			}
 
 			// Finally, we allocate a new heap block and copy data to it
-			swizzled_string_heap.blocks.emplace_back(
+			dst_string_heap.blocks.emplace_back(
 			    make_unique<RowDataBlock>(buffer_manager, MaxValue<idx_t>(total_size, (idx_t)Storage::BLOCK_SIZE), 1));
-			auto new_heap_handle = buffer_manager.Pin(swizzled_string_heap.blocks.back()->block);
+			auto &dst_heap_block = *dst_string_heap.blocks.back();
+			dst_heap_block.count = src_data_block->count;
+			auto new_heap_handle = buffer_manager.Pin(dst_heap_block.block);
 			auto new_heap_ptr = new_heap_handle.Ptr();
-			if (swizzled_string_heap.keep_pinned) {
-				// Since the heap blocks are pinned, we can unswizzle the data again.
-				swizzled_string_heap.pinned_blocks.emplace_back(move(new_heap_handle));
-				RowOperations::UnswizzlePointers(layout, base_row_ptr, new_heap_ptr, data_block.count);
-				RowOperations::UnswizzleHeapPointer(layout, base_row_ptr, new_heap_ptr, data_block.count);
-			}
 			for (auto &ptr_and_size : ptrs_and_sizes) {
 				memcpy(new_heap_ptr, ptr_and_size.first, ptr_and_size.second);
 				new_heap_ptr += ptr_and_size.second;
 			}
+
+			if (dst_string_heap.keep_pinned) {
+				// Destination needs valid pointers
+				RowOperations::UnswizzlePointers(layout, base_row_ptr, new_heap_ptr, src_data_block->count);
+				dst_string_heap.pinned_blocks.emplace_back(move(new_heap_handle));
+			}
 		}
 	}
 
 	// We're done with variable-sized data, now just merge the fixed-size data
-	swizzled_block_collection.Merge(block_collection);
-	D_ASSERT(swizzled_block_collection.blocks.size() == swizzled_string_heap.blocks.size());
+	dst_block_collection.Merge(src_block_collection);
+	D_ASSERT(dst_block_collection.blocks.size() == dst_string_heap.blocks.size());
 
 	// Update counts and cleanup
-	swizzled_string_heap.count = string_heap.count;
-	string_heap.Clear();
+	dst_string_heap.count = src_string_heap.count;
+	src_string_heap.Clear();
 }
 
 void RowDataCollectionScanner::ScanState::PinData() {
@@ -190,7 +169,7 @@
 
 	// Swizzle the heap pointers
 	auto heap_handle = heap.buffer_manager.Pin(heap_block.block);
-	auto heap_ptr = Load<data_ptr_t>(data_ptr + layout.GetHeapPointerOffset());
+	auto heap_ptr = Load<data_ptr_t>(data_ptr + layout.GetHeapOffset());
 	auto heap_offset = heap_ptr - heap_handle.Ptr();
 	RowOperations::SwizzleHeapPointer(layout, data_ptr, heap_ptr, data_block.count, heap_offset);
 }
@@ -208,32 +187,15 @@
 	D_ASSERT(rows.blocks.size() == heap.blocks.size());
 	for (idx_t i = 0; i < rows.blocks.size(); ++i) {
 		auto &data_block = rows.blocks[i];
-		if (data_block.block && !data_block.block->IsSwizzled()) {
-			SwizzleBlock(data_block, heap.blocks[i]);
-		}
-	}
-}
-
-<<<<<<< HEAD
-	// We create one heap block per data block and swizzle the pointers
-	idx_t heap_block_idx = 0;
-	for (auto &data_block : rows.blocks) {
-		// Pin the data block and swizzle the pointers within the rows
-		auto data_handle = rows.buffer_manager.Pin(data_block->block);
-		auto data_ptr = data_handle.Ptr();
-		RowOperations::SwizzleColumns(layout, data_ptr, data_block->count);
-
-		// Swizzle the heap pointers
-		auto &heap_block = heap.blocks[heap_block_idx++];
-		auto heap_handle = heap.buffer_manager.Pin(heap_block->block);
-		auto heap_ptr = Load<data_ptr_t>(data_ptr + layout.GetHeapOffset());
-		auto heap_offset = heap_ptr - heap_handle.Ptr();
-		RowOperations::SwizzleHeapPointer(layout, data_ptr, heap_ptr, data_block->count, heap_offset);
-=======
+		if (data_block->block && !data_block->block->IsSwizzled()) {
+			SwizzleBlock(*data_block, *heap.blocks[i]);
+		}
+	}
+}
+
 void RowDataCollectionScanner::ValidateUnscannedBlock() const {
 	if (unswizzling && read_state.block_idx < rows.blocks.size()) {
-		D_ASSERT(rows.blocks[read_state.block_idx].block->IsSwizzled());
->>>>>>> 1b61af71
+		D_ASSERT(rows.blocks[read_state.block_idx]->block->IsSwizzled());
 	}
 }
 
@@ -243,18 +205,7 @@
 		chunk.SetCardinality(count);
 		return;
 	}
-<<<<<<< HEAD
-	// Eagerly delete references to blocks that we've passed
-	if (flush) {
-		for (idx_t i = 0; i < read_state.block_idx; ++i) {
-			rows.blocks[i]->block = nullptr;
-			if (!layout.AllConstant() && external) {
-				heap.blocks[i]->block = nullptr;
-			}
-		}
-	}
-=======
->>>>>>> 1b61af71
+
 	const idx_t &row_width = layout.GetRowWidth();
 	// Set up a batch of pointers to scan data from
 	idx_t scanned = 0;
@@ -276,21 +227,17 @@
 		// Unswizzle the offsets back to pointers (if needed)
 		if (unswizzling) {
 			RowOperations::UnswizzlePointers(layout, data_ptr, read_state.heap_handle.Ptr(), next);
-			rows.blocks[read_state.block_idx].block->SetSwizzling("RowDataCollectionScanner::Scan");
+			rows.blocks[read_state.block_idx]->block->SetSwizzling("RowDataCollectionScanner::Scan");
 		}
 		// Update state indices
 		read_state.entry_idx += next;
-<<<<<<< HEAD
 		if (read_state.entry_idx == data_block->count) {
-=======
-		if (read_state.entry_idx == data_block.count) {
 			// Pin completed blocks so we don't lose them
-			pinned_blocks.emplace_back(rows.buffer_manager.Pin(data_block.block));
+			pinned_blocks.emplace_back(rows.buffer_manager.Pin(data_block->block));
 			if (unswizzling) {
 				auto &heap_block = heap.blocks[read_state.block_idx];
-				pinned_blocks.emplace_back(heap.buffer_manager.Pin(heap_block.block));
-			}
->>>>>>> 1b61af71
+				pinned_blocks.emplace_back(heap.buffer_manager.Pin(heap_block->block));
+			}
 			read_state.block_idx++;
 			read_state.entry_idx = 0;
 			ValidateUnscannedBlock();
@@ -314,17 +261,17 @@
 	if (flush) {
 		// Release blocks we have passed.
 		for (idx_t i = 0; i < read_state.block_idx; ++i) {
-			rows.blocks[i].block = nullptr;
+			rows.blocks[i]->block = nullptr;
 			if (unswizzling) {
-				heap.blocks[i].block = nullptr;
+				heap.blocks[i]->block = nullptr;
 			}
 		}
 	} else if (unswizzling) {
 		// Reswizzle blocks we have passed so they can be flushed safely.
 		for (idx_t i = 0; i < read_state.block_idx; ++i) {
 			auto &data_block = rows.blocks[i];
-			if (data_block.block && !data_block.block->IsSwizzled()) {
-				SwizzleBlock(data_block, heap.blocks[i]);
+			if (data_block->block && !data_block->block->IsSwizzled()) {
+				SwizzleBlock(*data_block, *heap.blocks[i]);
 			}
 		}
 	}
