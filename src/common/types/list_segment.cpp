--- conflicted
+++ resolved
@@ -108,11 +108,7 @@
 	return segment;
 }
 
-<<<<<<< HEAD
-static ListSegment *CreateListSegment(const ListSegmentFunctions &, Allocator &allocator, uint16_t capacity) {
-=======
 static ListSegment *CreateListSegment(const ListSegmentFunctions &, ArenaAllocator &allocator, uint16_t capacity) {
->>>>>>> f586db1b
 	// allocate data and set the header
 	auto segment = reinterpret_cast<ListSegment *>(AllocateListData(allocator, capacity));
 	segment->capacity = capacity;
@@ -127,11 +123,7 @@
 	return segment;
 }
 
-<<<<<<< HEAD
-static ListSegment *CreateStructSegment(const ListSegmentFunctions &functions, Allocator &allocator,
-=======
 static ListSegment *CreateStructSegment(const ListSegmentFunctions &functions, ArenaAllocator &allocator,
->>>>>>> f586db1b
                                         uint16_t capacity) {
 	// allocate data and set header
 	auto segment =
@@ -151,12 +143,8 @@
 	return segment;
 }
 
-<<<<<<< HEAD
-static ListSegment *GetSegment(const ListSegmentFunctions &functions, Allocator &allocator, LinkedList &linked_list) {
-=======
 static ListSegment *GetSegment(const ListSegmentFunctions &functions, ArenaAllocator &allocator,
                                LinkedList &linked_list) {
->>>>>>> f586db1b
 	ListSegment *segment;
 
 	// determine segment
@@ -186,14 +174,9 @@
 // Append
 //===--------------------------------------------------------------------===//
 template <class T>
-<<<<<<< HEAD
-static void WriteDataToPrimitiveSegment(const ListSegmentFunctions &functions, Allocator &allocator,
+static void WriteDataToPrimitiveSegment(const ListSegmentFunctions &functions, ArenaAllocator &allocator,
                                         ListSegment *segment, RecursiveUnifiedVectorFormat &input_data,
                                         idx_t &entry_idx) {
-=======
-static void WriteDataToPrimitiveSegment(const ListSegmentFunctions &functions, ArenaAllocator &allocator,
-                                        ListSegment *segment, Vector &input, idx_t &entry_idx, idx_t &count) {
->>>>>>> f586db1b
 
 	auto sel_entry_idx = input_data.format.sel->get_index(entry_idx);
 
@@ -209,13 +192,8 @@
 	}
 }
 
-<<<<<<< HEAD
-static void WriteDataToVarcharSegment(const ListSegmentFunctions &functions, Allocator &allocator, ListSegment *segment,
+static void WriteDataToVarcharSegment(const ListSegmentFunctions &functions, ArenaAllocator &allocator, ListSegment *segment,
                                       RecursiveUnifiedVectorFormat &input_data, idx_t &entry_idx) {
-=======
-static void WriteDataToVarcharSegment(const ListSegmentFunctions &functions, ArenaAllocator &allocator,
-                                      ListSegment *segment, Vector &input, idx_t &entry_idx, idx_t &count) {
->>>>>>> f586db1b
 
 	auto sel_entry_idx = input_data.format.sel->get_index(entry_idx);
 
@@ -255,13 +233,8 @@
 	Store<LinkedList>(child_segments, data_ptr_cast(GetListChildData(segment)));
 }
 
-<<<<<<< HEAD
-static void WriteDataToListSegment(const ListSegmentFunctions &functions, Allocator &allocator, ListSegment *segment,
+static void WriteDataToListSegment(const ListSegmentFunctions &functions, ArenaAllocator &allocator, ListSegment *segment,
                                    RecursiveUnifiedVectorFormat &input_data, idx_t &entry_idx) {
-=======
-static void WriteDataToListSegment(const ListSegmentFunctions &functions, ArenaAllocator &allocator,
-                                   ListSegment *segment, Vector &input, idx_t &entry_idx, idx_t &count) {
->>>>>>> f586db1b
 
 	auto sel_entry_idx = input_data.format.sel->get_index(entry_idx);
 
@@ -294,15 +267,10 @@
 	Store<uint64_t>(list_length, data_ptr_cast(list_length_data + segment->count));
 }
 
-<<<<<<< HEAD
-static void WriteDataToStructSegment(const ListSegmentFunctions &functions, Allocator &allocator, ListSegment *segment,
+static void WriteDataToStructSegment(const ListSegmentFunctions &functions, ArenaAllocator &allocator, ListSegment *segment,
                                      RecursiveUnifiedVectorFormat &input_data, idx_t &entry_idx) {
 
 	auto sel_entry_idx = input_data.format.sel->get_index(entry_idx);
-=======
-static void WriteDataToStructSegment(const ListSegmentFunctions &functions, ArenaAllocator &allocator,
-                                     ListSegment *segment, Vector &input, idx_t &entry_idx, idx_t &count) {
->>>>>>> f586db1b
 
 	// write null validity
 	auto null_mask = GetNullMask(segment);
@@ -323,13 +291,8 @@
 	}
 }
 
-<<<<<<< HEAD
-void ListSegmentFunctions::AppendRow(Allocator &allocator, LinkedList &linked_list,
+void ListSegmentFunctions::AppendRow(ArenaAllocator &allocator, LinkedList &linked_list,
                                      RecursiveUnifiedVectorFormat &input_data, idx_t &entry_idx) const {
-=======
-void ListSegmentFunctions::AppendRow(ArenaAllocator &allocator, LinkedList &linked_list, Vector &input,
-                                     idx_t &entry_idx, idx_t &count) const {
->>>>>>> f586db1b
 
 	auto &write_data_to_segment = *this;
 	auto segment = GetSegment(write_data_to_segment, allocator, linked_list);
@@ -488,89 +451,6 @@
 }
 
 //===--------------------------------------------------------------------===//
-<<<<<<< HEAD
-=======
-// Copy
-//===--------------------------------------------------------------------===//
-template <class T>
-static ListSegment *CopyDataFromPrimitiveSegment(const ListSegmentFunctions &, const ListSegment *source,
-                                                 ArenaAllocator &allocator) {
-
-	auto target = (ListSegment *)AllocatePrimitiveData<T>(allocator, source->capacity);
-	memcpy(target, source, sizeof(ListSegment) + source->capacity * (sizeof(bool) + sizeof(T)));
-	target->next = nullptr;
-	return target;
-}
-
-static ListSegment *CopyDataFromListSegment(const ListSegmentFunctions &functions, const ListSegment *source,
-                                            ArenaAllocator &allocator) {
-
-	// create an empty linked list for the child vector of target
-	auto source_linked_child_list = Load<LinkedList>(const_data_ptr_cast(GetListChildData(source)));
-
-	// create the segment
-	auto target = reinterpret_cast<ListSegment *>(AllocateListData(allocator, source->capacity));
-	memcpy(target, source,
-	       sizeof(ListSegment) + source->capacity * (sizeof(bool) + sizeof(uint64_t)) + sizeof(LinkedList));
-	target->next = nullptr;
-
-	auto target_linked_list = GetListChildData(target);
-	LinkedList linked_list(source_linked_child_list.total_capacity, nullptr, nullptr);
-	Store<LinkedList>(linked_list, data_ptr_cast(target_linked_list));
-
-	// recurse to copy the linked child list
-	auto target_linked_child_list = Load<LinkedList>(data_ptr_cast(GetListChildData(target)));
-	D_ASSERT(functions.child_functions.size() == 1);
-	functions.child_functions[0].CopyLinkedList(source_linked_child_list, target_linked_child_list, allocator);
-
-	// store the updated linked list
-	Store<LinkedList>(target_linked_child_list, data_ptr_cast(GetListChildData(target)));
-	return target;
-}
-
-static ListSegment *CopyDataFromStructSegment(const ListSegmentFunctions &functions, const ListSegment *source,
-                                              ArenaAllocator &allocator) {
-
-	auto source_child_count = functions.child_functions.size();
-	auto target = reinterpret_cast<ListSegment *>(AllocateStructData(allocator, source->capacity, source_child_count));
-	memcpy(target, source,
-	       sizeof(ListSegment) + source->capacity * sizeof(bool) + source_child_count * sizeof(ListSegment *));
-	target->next = nullptr;
-
-	// recurse and copy the children
-	auto source_child_segments = GetStructData(source);
-	auto target_child_segments = GetStructData(target);
-
-	for (idx_t i = 0; i < functions.child_functions.size(); i++) {
-		auto child_function = functions.child_functions[i];
-		auto source_child_segment = Load<ListSegment *>(const_data_ptr_cast(source_child_segments + i));
-		auto target_child_segment = child_function.copy_data(child_function, source_child_segment, allocator);
-		Store<ListSegment *>(target_child_segment, data_ptr_cast(target_child_segments + i));
-	}
-	return target;
-}
-
-void ListSegmentFunctions::CopyLinkedList(const LinkedList &source_list, LinkedList &target_list,
-                                          ArenaAllocator &allocator) const {
-	auto &copy_data_from_segment = *this;
-	auto source_segment = source_list.first_segment;
-
-	while (source_segment) {
-		auto target_segment = copy_data_from_segment.copy_data(copy_data_from_segment, source_segment, allocator);
-		source_segment = source_segment->next;
-
-		if (!target_list.first_segment) {
-			target_list.first_segment = target_segment;
-		}
-		if (target_list.last_segment) {
-			target_list.last_segment->next = target_segment;
-		}
-		target_list.last_segment = target_segment;
-	}
-}
-
-//===--------------------------------------------------------------------===//
->>>>>>> f586db1b
 // Functions
 //===--------------------------------------------------------------------===//
 template <class T>
@@ -578,10 +458,6 @@
 	functions.create_segment = CreatePrimitiveSegment<T>;
 	functions.write_data = WriteDataToPrimitiveSegment<T>;
 	functions.read_data = ReadDataFromPrimitiveSegment<T>;
-<<<<<<< HEAD
-=======
-	functions.copy_data = CopyDataFromPrimitiveSegment<T>;
->>>>>>> f586db1b
 }
 
 void GetSegmentDataFunctions(ListSegmentFunctions &functions, const LogicalType &type) {
@@ -632,10 +508,6 @@
 		functions.create_segment = CreateListSegment;
 		functions.write_data = WriteDataToVarcharSegment;
 		functions.read_data = ReadDataFromVarcharSegment;
-<<<<<<< HEAD
-=======
-		functions.copy_data = CopyDataFromListSegment;
->>>>>>> f586db1b
 
 		functions.child_functions.emplace_back();
 		SegmentPrimitiveFunction<char>(functions.child_functions.back());
@@ -645,10 +517,6 @@
 		functions.create_segment = CreateListSegment;
 		functions.write_data = WriteDataToListSegment;
 		functions.read_data = ReadDataFromListSegment;
-<<<<<<< HEAD
-=======
-		functions.copy_data = CopyDataFromListSegment;
->>>>>>> f586db1b
 
 		// recurse
 		functions.child_functions.emplace_back();
@@ -659,10 +527,6 @@
 		functions.create_segment = CreateStructSegment;
 		functions.write_data = WriteDataToStructSegment;
 		functions.read_data = ReadDataFromStructSegment;
-<<<<<<< HEAD
-=======
-		functions.copy_data = CopyDataFromStructSegment;
->>>>>>> f586db1b
 
 		// recurse
 		auto child_types = StructType::GetChildTypes(type);
