--- conflicted
+++ resolved
@@ -257,13 +257,9 @@
 	                       vector<string> &files_path_p, idx_t system_threads_p, idx_t buffer_size_p,
 	                       idx_t rows_to_skip, bool force_parallelism_p, vector<column_t> column_ids_p, bool has_header)
 	    : file_handle(std::move(file_handle_p)), system_threads(system_threads_p), buffer_size(buffer_size_p),
-<<<<<<< HEAD
 	      force_parallelism(force_parallelism_p), column_ids(std::move(column_ids_p)),
 	      line_info(&main_mutex, &batch_to_tuple_end, &tuple_start, &tuple_end) {
-=======
-	      force_parallelism(force_parallelism_p), column_ids(std::move(column_ids_p)) {
 		file_handle->DisableReset();
->>>>>>> 98e91913
 		current_file_path = files_path_p[0];
 		line_info.lines_read[0] = rows_to_skip;
 		if (has_header) {
