#include "duckdb/function/table/system_functions.hpp"

#include "duckdb/catalog/catalog.hpp"
#include "duckdb/catalog/catalog_entry/schema_catalog_entry.hpp"
#include "duckdb/catalog/catalog_entry/sequence_catalog_entry.hpp"
#include "duckdb/common/exception.hpp"
#include "duckdb/main/client_context.hpp"
#include "duckdb/main/client_data.hpp"

namespace duckdb {

struct DuckDBSequencesData : public GlobalTableFunctionState {
	DuckDBSequencesData() : offset(0) {
	}

	vector<reference<SequenceCatalogEntry>> entries;
	idx_t offset;
};

static unique_ptr<FunctionData> DuckDBSequencesBind(ClientContext &context, TableFunctionBindInput &input,
                                                    vector<LogicalType> &return_types, vector<string> &names) {
	names.emplace_back("database_name");
	return_types.emplace_back(LogicalType::VARCHAR);

	names.emplace_back("database_oid");
	return_types.emplace_back(LogicalType::BIGINT);

	names.emplace_back("schema_name");
	return_types.emplace_back(LogicalType::VARCHAR);

	names.emplace_back("schema_oid");
	return_types.emplace_back(LogicalType::BIGINT);

	names.emplace_back("sequence_name");
	return_types.emplace_back(LogicalType::VARCHAR);

	names.emplace_back("sequence_oid");
	return_types.emplace_back(LogicalType::BIGINT);

	names.emplace_back("temporary");
	return_types.emplace_back(LogicalType::BOOLEAN);

	names.emplace_back("start_value");
	return_types.emplace_back(LogicalType::BIGINT);

	names.emplace_back("min_value");
	return_types.emplace_back(LogicalType::BIGINT);

	names.emplace_back("max_value");
	return_types.emplace_back(LogicalType::BIGINT);

	names.emplace_back("increment_by");
	return_types.emplace_back(LogicalType::BIGINT);

	names.emplace_back("cycle");
	return_types.emplace_back(LogicalType::BOOLEAN);

	names.emplace_back("last_value");
	return_types.emplace_back(LogicalType::BIGINT);

	names.emplace_back("sql");
	return_types.emplace_back(LogicalType::VARCHAR);

	return nullptr;
}

unique_ptr<GlobalTableFunctionState> DuckDBSequencesInit(ClientContext &context, TableFunctionInitInput &input) {
	auto result = make_uniq<DuckDBSequencesData>();

	// scan all the schemas for tables and collect themand collect them
	auto schemas = Catalog::GetAllSchemas(context);
	for (auto &schema : schemas) {
		schema.get().Scan(context, CatalogType::SEQUENCE_ENTRY,
		                  [&](CatalogEntry &entry) { result->entries.push_back(entry.Cast<SequenceCatalogEntry>()); });
	};
	return std::move(result);
}

void DuckDBSequencesFunction(ClientContext &context, TableFunctionInput &data_p, DataChunk &output) {
	auto &data = data_p.global_state->Cast<DuckDBSequencesData>();
	if (data.offset >= data.entries.size()) {
		// finished returning values
		return;
	}
	// start returning values
	// either fill up the chunk or return all the remaining columns
	idx_t count = 0;
	while (data.offset < data.entries.size() && count < STANDARD_VECTOR_SIZE) {
		auto &seq = data.entries[data.offset++].get();

<<<<<<< HEAD
		auto &seq = entry->Cast<SequenceCatalogEntry>();
=======
>>>>>>> da69aeaa
		// return values:
		idx_t col = 0;
		// database_name, VARCHAR
		output.SetValue(col++, count, seq.catalog.GetName());
		// database_oid, BIGINT
		output.SetValue(col++, count, Value::BIGINT(seq.catalog.GetOid()));
		// schema_name, VARCHAR
		output.SetValue(col++, count, Value(seq.schema.name));
		// schema_oid, BIGINT
		output.SetValue(col++, count, Value::BIGINT(seq.schema.oid));
		// sequence_name, VARCHAR
		output.SetValue(col++, count, Value(seq.name));
		// sequence_oid, BIGINT
		output.SetValue(col++, count, Value::BIGINT(seq.oid));
		// temporary, BOOLEAN
		output.SetValue(col++, count, Value::BOOLEAN(seq.temporary));
		// start_value, BIGINT
		output.SetValue(col++, count, Value::BIGINT(seq.start_value));
		// min_value, BIGINT
		output.SetValue(col++, count, Value::BIGINT(seq.min_value));
		// max_value, BIGINT
		output.SetValue(col++, count, Value::BIGINT(seq.max_value));
		// increment_by, BIGINT
		output.SetValue(col++, count, Value::BIGINT(seq.increment));
		// cycle, BOOLEAN
		output.SetValue(col++, count, Value::BOOLEAN(seq.cycle));
		// last_value, BIGINT
		output.SetValue(col++, count, seq.usage_count == 0 ? Value() : Value::BOOLEAN(seq.last_value));
		// sql, LogicalType::VARCHAR
		output.SetValue(col++, count, Value(seq.ToSQL()));

		count++;
	}
	output.SetCardinality(count);
}

void DuckDBSequencesFun::RegisterFunction(BuiltinFunctions &set) {
	set.AddFunction(
	    TableFunction("duckdb_sequences", {}, DuckDBSequencesFunction, DuckDBSequencesBind, DuckDBSequencesInit));
}

} // namespace duckdb<|MERGE_RESOLUTION|>--- conflicted
+++ resolved
@@ -88,10 +88,6 @@
 	while (data.offset < data.entries.size() && count < STANDARD_VECTOR_SIZE) {
 		auto &seq = data.entries[data.offset++].get();
 
-<<<<<<< HEAD
-		auto &seq = entry->Cast<SequenceCatalogEntry>();
-=======
->>>>>>> da69aeaa
 		// return values:
 		idx_t col = 0;
 		// database_name, VARCHAR
