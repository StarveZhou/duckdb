#include "duckdb/common/arrow/arrow.hpp"

#include "duckdb.hpp"
#include "duckdb/common/arrow/arrow_wrapper.hpp"
#include "duckdb/common/limits.hpp"
#include "duckdb/common/numeric_utils.hpp"
#include "duckdb/common/to_string.hpp"
#include "duckdb/common/types/date.hpp"
#include "duckdb/common/types/vector_buffer.hpp"
#include "duckdb/function/table/arrow.hpp"
#include "duckdb/function/table_function.hpp"
#include "duckdb/parser/parsed_data/create_table_function_info.hpp"
#include "duckdb/function/table/arrow/arrow_duck_schema.hpp"
#include "utf8proc_wrapper.hpp"

namespace duckdb {

static unique_ptr<ArrowType> GetArrowLogicalTypeNoDictionary(ArrowSchema &schema) {
	auto format = string(schema.format);
	if (format == "n") {
		return make_uniq<ArrowType>(LogicalType::SQLNULL);
	} else if (format == "b") {
		return make_uniq<ArrowType>(LogicalType::BOOLEAN);
	} else if (format == "c") {
		return make_uniq<ArrowType>(LogicalType::TINYINT);
	} else if (format == "s") {
		return make_uniq<ArrowType>(LogicalType::SMALLINT);
	} else if (format == "i") {
		return make_uniq<ArrowType>(LogicalType::INTEGER);
	} else if (format == "l") {
		return make_uniq<ArrowType>(LogicalType::BIGINT);
	} else if (format == "C") {
		return make_uniq<ArrowType>(LogicalType::UTINYINT);
	} else if (format == "S") {
		return make_uniq<ArrowType>(LogicalType::USMALLINT);
	} else if (format == "I") {
		return make_uniq<ArrowType>(LogicalType::UINTEGER);
	} else if (format == "L") {
		return make_uniq<ArrowType>(LogicalType::UBIGINT);
	} else if (format == "f") {
		return make_uniq<ArrowType>(LogicalType::FLOAT);
	} else if (format == "g") {
		return make_uniq<ArrowType>(LogicalType::DOUBLE);
	} else if (format[0] == 'd') { //! this can be either decimal128 or decimal 256 (e.g., d:38,0)
<<<<<<< HEAD
		std::string parameters = format.substr(format.find(':'));
		uint8_t width = NumericCast<uint8_t>(std::stoi(parameters.substr(1, parameters.find(','))));
		uint8_t scale = NumericCast<uint8_t>(std::stoi(parameters.substr(parameters.find(',') + 1)));
		if (width > 38) {
=======
		auto extra_info = StringUtil::Split(format, ':');
		if (extra_info.size() != 2) {
			throw InvalidInputException(
			    "Decimal format of Arrow object is incomplete, it is missing the scale and width. Current format: %s",
			    format);
		}
		auto parameters = StringUtil::Split(extra_info[1], ",");
		// Parameters must always be 2 or 3 values (i.e., width, scale and an optional bit-width)
		if (parameters.size() != 2 && parameters.size() != 3) {
			throw InvalidInputException(
			    "Decimal format of Arrow object is incomplete, it is missing the scale or width. Current format: %s",
			    format);
		}
		uint64_t width = std::stoull(parameters[0]);
		uint64_t scale = std::stoull(parameters[1]);
		uint64_t bitwidth = 128;
		if (parameters.size() == 3) {
			// We have a bit-width defined
			bitwidth = std::stoull(parameters[2]);
		}
		if (width > 38 || bitwidth > 128) {
>>>>>>> 320f576c
			throw NotImplementedException("Unsupported Internal Arrow Type for Decimal %s", format);
		}
		return make_uniq<ArrowType>(LogicalType::DECIMAL(width, scale));
	} else if (format == "u") {
		return make_uniq<ArrowType>(LogicalType::VARCHAR, ArrowVariableSizeType::NORMAL);
	} else if (format == "U") {
		return make_uniq<ArrowType>(LogicalType::VARCHAR, ArrowVariableSizeType::SUPER_SIZE);
	} else if (format == "tsn:") {
		return make_uniq<ArrowType>(LogicalTypeId::TIMESTAMP_NS);
	} else if (format == "tsu:") {
		return make_uniq<ArrowType>(LogicalTypeId::TIMESTAMP);
	} else if (format == "tsm:") {
		return make_uniq<ArrowType>(LogicalTypeId::TIMESTAMP_MS);
	} else if (format == "tss:") {
		return make_uniq<ArrowType>(LogicalTypeId::TIMESTAMP_SEC);
	} else if (format == "tdD") {
		return make_uniq<ArrowType>(LogicalType::DATE, ArrowDateTimeType::DAYS);
	} else if (format == "tdm") {
		return make_uniq<ArrowType>(LogicalType::DATE, ArrowDateTimeType::MILLISECONDS);
	} else if (format == "tts") {
		return make_uniq<ArrowType>(LogicalType::TIME, ArrowDateTimeType::SECONDS);
	} else if (format == "ttm") {
		return make_uniq<ArrowType>(LogicalType::TIME, ArrowDateTimeType::MILLISECONDS);
	} else if (format == "ttu") {
		return make_uniq<ArrowType>(LogicalType::TIME, ArrowDateTimeType::MICROSECONDS);
	} else if (format == "ttn") {
		return make_uniq<ArrowType>(LogicalType::TIME, ArrowDateTimeType::NANOSECONDS);
	} else if (format == "tDs") {
		return make_uniq<ArrowType>(LogicalType::INTERVAL, ArrowDateTimeType::SECONDS);
	} else if (format == "tDm") {
		return make_uniq<ArrowType>(LogicalType::INTERVAL, ArrowDateTimeType::MILLISECONDS);
	} else if (format == "tDu") {
		return make_uniq<ArrowType>(LogicalType::INTERVAL, ArrowDateTimeType::MICROSECONDS);
	} else if (format == "tDn") {
		return make_uniq<ArrowType>(LogicalType::INTERVAL, ArrowDateTimeType::NANOSECONDS);
	} else if (format == "tiD") {
		return make_uniq<ArrowType>(LogicalType::INTERVAL, ArrowDateTimeType::DAYS);
	} else if (format == "tiM") {
		return make_uniq<ArrowType>(LogicalType::INTERVAL, ArrowDateTimeType::MONTHS);
	} else if (format == "tin") {
		return make_uniq<ArrowType>(LogicalType::INTERVAL, ArrowDateTimeType::MONTH_DAY_NANO);
	} else if (format == "+l") {
		auto child_type = ArrowTableFunction::GetArrowLogicalType(*schema.children[0]);
		auto list_type =
		    make_uniq<ArrowType>(LogicalType::LIST(child_type->GetDuckType()), ArrowVariableSizeType::NORMAL);
		list_type->AddChild(std::move(child_type));
		return list_type;
	} else if (format == "+L") {
		auto child_type = ArrowTableFunction::GetArrowLogicalType(*schema.children[0]);
		auto list_type =
		    make_uniq<ArrowType>(LogicalType::LIST(child_type->GetDuckType()), ArrowVariableSizeType::SUPER_SIZE);
		list_type->AddChild(std::move(child_type));
		return list_type;
	} else if (format[0] == '+' && format[1] == 'w') {
		std::string parameters = format.substr(format.find(':') + 1);
		idx_t fixed_size = std::stoi(parameters);
		auto child_type = ArrowTableFunction::GetArrowLogicalType(*schema.children[0]);
		auto list_type = make_uniq<ArrowType>(LogicalType::LIST(child_type->GetDuckType()), fixed_size);
		list_type->AddChild(std::move(child_type));
		return list_type;
	} else if (format == "+s") {
		child_list_t<LogicalType> child_types;
		vector<unique_ptr<ArrowType>> children;
		for (idx_t type_idx = 0; type_idx < (idx_t)schema.n_children; type_idx++) {
			children.emplace_back(ArrowTableFunction::GetArrowLogicalType(*schema.children[type_idx]));
			child_types.emplace_back(schema.children[type_idx]->name, children.back()->GetDuckType());
		}
		auto struct_type = make_uniq<ArrowType>(LogicalType::STRUCT(std::move(child_types)));
		struct_type->AssignChildren(std::move(children));
		return struct_type;
	} else if (format[0] == '+' && format[1] == 'u') {
		if (format[2] != 's') {
			throw NotImplementedException("Unsupported Internal Arrow Type: \"%c\" Union", format[2]);
		}
		D_ASSERT(format[3] == ':');

		std::string prefix = "+us:";
		// TODO: what are these type ids actually for?
		auto type_ids = StringUtil::Split(format.substr(prefix.size()), ',');

		child_list_t<LogicalType> members;
		vector<unique_ptr<ArrowType>> children;
		for (idx_t type_idx = 0; type_idx < (idx_t)schema.n_children; type_idx++) {
			auto type = schema.children[type_idx];

			children.emplace_back(ArrowTableFunction::GetArrowLogicalType(*type));
			members.emplace_back(type->name, children.back()->GetDuckType());
		}

		auto union_type = make_uniq<ArrowType>(LogicalType::UNION(members));
		union_type->AssignChildren(std::move(children));
		return union_type;
	} else if (format == "+r") {
		child_list_t<LogicalType> members;
		vector<unique_ptr<ArrowType>> children;
		idx_t n_children = idx_t(schema.n_children);
		D_ASSERT(n_children == 2);
		D_ASSERT(string(schema.children[0]->name) == "run_ends");
		D_ASSERT(string(schema.children[1]->name) == "values");
		for (idx_t i = 0; i < n_children; i++) {
			auto type = schema.children[i];
			children.emplace_back(ArrowTableFunction::GetArrowLogicalType(*type));
			members.emplace_back(type->name, children.back()->GetDuckType());
		}

		auto struct_type = make_uniq<ArrowType>(LogicalType::STRUCT(members));
		struct_type->AssignChildren(std::move(children));
		struct_type->SetRunEndEncoded();
		return struct_type;
	} else if (format == "+m") {
		auto &arrow_struct_type = *schema.children[0];
		D_ASSERT(arrow_struct_type.n_children == 2);
		auto key_type = ArrowTableFunction::GetArrowLogicalType(*arrow_struct_type.children[0]);
		auto value_type = ArrowTableFunction::GetArrowLogicalType(*arrow_struct_type.children[1]);
		auto map_type = make_uniq<ArrowType>(LogicalType::MAP(key_type->GetDuckType(), value_type->GetDuckType()),
		                                     ArrowVariableSizeType::NORMAL);
		child_list_t<LogicalType> key_value;
		key_value.emplace_back(std::make_pair("key", key_type->GetDuckType()));
		key_value.emplace_back(std::make_pair("value", value_type->GetDuckType()));

		auto inner_struct =
		    make_uniq<ArrowType>(LogicalType::STRUCT(std::move(key_value)), ArrowVariableSizeType::NORMAL);
		vector<unique_ptr<ArrowType>> children;
		children.reserve(2);
		children.push_back(std::move(key_type));
		children.push_back(std::move(value_type));
		inner_struct->AssignChildren(std::move(children));
		map_type->AddChild(std::move(inner_struct));
		return map_type;
	} else if (format == "z") {
		return make_uniq<ArrowType>(LogicalType::BLOB, ArrowVariableSizeType::NORMAL);
	} else if (format == "Z") {
		return make_uniq<ArrowType>(LogicalType::BLOB, ArrowVariableSizeType::SUPER_SIZE);
	} else if (format[0] == 'w') {
		std::string parameters = format.substr(format.find(':') + 1);
		idx_t fixed_size = std::stoi(parameters);
		return make_uniq<ArrowType>(LogicalType::BLOB, fixed_size);
	} else if (format[0] == 't' && format[1] == 's') {
		// Timestamp with Timezone
		// TODO right now we just get the UTC value. We probably want to support this properly in the future
		if (format[2] == 'n') {
			return make_uniq<ArrowType>(LogicalType::TIMESTAMP_TZ, ArrowDateTimeType::NANOSECONDS);
		} else if (format[2] == 'u') {
			return make_uniq<ArrowType>(LogicalType::TIMESTAMP_TZ, ArrowDateTimeType::MICROSECONDS);
		} else if (format[2] == 'm') {
			return make_uniq<ArrowType>(LogicalType::TIMESTAMP_TZ, ArrowDateTimeType::MILLISECONDS);
		} else if (format[2] == 's') {
			return make_uniq<ArrowType>(LogicalType::TIMESTAMP_TZ, ArrowDateTimeType::SECONDS);
		} else {
			throw NotImplementedException(" Timestamptz precision of not accepted");
		}
	} else {
		throw NotImplementedException("Unsupported Internal Arrow Type %s", format);
	}
}

unique_ptr<ArrowType> ArrowTableFunction::GetArrowLogicalType(ArrowSchema &schema) {
	auto arrow_type = GetArrowLogicalTypeNoDictionary(schema);
	if (schema.dictionary) {
		auto dictionary = GetArrowLogicalType(*schema.dictionary);
		arrow_type->SetDictionary(std::move(dictionary));
	}
	return arrow_type;
}

void ArrowTableFunction::PopulateArrowTableType(ArrowTableType &arrow_table, ArrowSchemaWrapper &schema_p,
                                                vector<string> &names, vector<LogicalType> &return_types) {
	for (idx_t col_idx = 0; col_idx < (idx_t)schema_p.arrow_schema.n_children; col_idx++) {
		auto &schema = *schema_p.arrow_schema.children[col_idx];
		if (!schema.release) {
			throw InvalidInputException("arrow_scan: released schema passed");
		}
		auto arrow_type = GetArrowLogicalType(schema);
		return_types.emplace_back(arrow_type->GetDuckType(true));
		arrow_table.AddColumn(col_idx, std::move(arrow_type));
		auto format = string(schema.format);
		auto name = string(schema.name);
		if (name.empty()) {
			name = string("v") + to_string(col_idx);
		}
		names.push_back(name);
	}
}

unique_ptr<FunctionData> ArrowTableFunction::ArrowScanBind(ClientContext &context, TableFunctionBindInput &input,
                                                           vector<LogicalType> &return_types, vector<string> &names) {
	if (input.inputs[0].IsNull() || input.inputs[1].IsNull() || input.inputs[2].IsNull()) {
		throw BinderException("arrow_scan: pointers cannot be null");
	}

	auto stream_factory_ptr = input.inputs[0].GetPointer();
	auto stream_factory_produce = (stream_factory_produce_t)input.inputs[1].GetPointer();       // NOLINT
	auto stream_factory_get_schema = (stream_factory_get_schema_t)input.inputs[2].GetPointer(); // NOLINT

	auto res = make_uniq<ArrowScanFunctionData>(stream_factory_produce, stream_factory_ptr);

	auto &data = *res;
	stream_factory_get_schema(reinterpret_cast<ArrowArrayStream *>(stream_factory_ptr), data.schema_root.arrow_schema);
	PopulateArrowTableType(res->arrow_table, data.schema_root, names, return_types);
	QueryResult::DeduplicateColumns(names);
	res->all_types = return_types;
	return std::move(res);
}

unique_ptr<ArrowArrayStreamWrapper> ProduceArrowScan(const ArrowScanFunctionData &function,
                                                     const vector<column_t> &column_ids, TableFilterSet *filters) {
	//! Generate Projection Pushdown Vector
	ArrowStreamParameters parameters;
	D_ASSERT(!column_ids.empty());
	for (idx_t idx = 0; idx < column_ids.size(); idx++) {
		auto col_idx = column_ids[idx];
		if (col_idx != COLUMN_IDENTIFIER_ROW_ID) {
			auto &schema = *function.schema_root.arrow_schema.children[col_idx];
			parameters.projected_columns.projection_map[idx] = schema.name;
			parameters.projected_columns.columns.emplace_back(schema.name);
			parameters.projected_columns.filter_to_col[idx] = col_idx;
		}
	}
	parameters.filters = filters;
	return function.scanner_producer(function.stream_factory_ptr, parameters);
}

idx_t ArrowTableFunction::ArrowScanMaxThreads(ClientContext &context, const FunctionData *bind_data_p) {
	return context.db->NumberOfThreads();
}

bool ArrowTableFunction::ArrowScanParallelStateNext(ClientContext &context, const FunctionData *bind_data_p,
                                                    ArrowScanLocalState &state, ArrowScanGlobalState &parallel_state) {
	lock_guard<mutex> parallel_lock(parallel_state.main_mutex);
	if (parallel_state.done) {
		return false;
	}
	state.Reset();
	state.batch_index = ++parallel_state.batch_index;

	auto current_chunk = parallel_state.stream->GetNextChunk();
	while (current_chunk->arrow_array.length == 0 && current_chunk->arrow_array.release) {
		current_chunk = parallel_state.stream->GetNextChunk();
	}
	state.chunk = std::move(current_chunk);
	//! have we run out of chunks? we are done
	if (!state.chunk->arrow_array.release) {
		parallel_state.done = true;
		return false;
	}
	return true;
}

unique_ptr<GlobalTableFunctionState> ArrowTableFunction::ArrowScanInitGlobal(ClientContext &context,
                                                                             TableFunctionInitInput &input) {
	auto &bind_data = input.bind_data->Cast<ArrowScanFunctionData>();
	auto result = make_uniq<ArrowScanGlobalState>();
	result->stream = ProduceArrowScan(bind_data, input.column_ids, input.filters.get());
	result->max_threads = ArrowScanMaxThreads(context, input.bind_data.get());
	if (input.CanRemoveFilterColumns()) {
		result->projection_ids = input.projection_ids;
		for (const auto &col_idx : input.column_ids) {
			if (col_idx == COLUMN_IDENTIFIER_ROW_ID) {
				result->scanned_types.emplace_back(LogicalType::ROW_TYPE);
			} else {
				result->scanned_types.push_back(bind_data.all_types[col_idx]);
			}
		}
	}
	return std::move(result);
}

unique_ptr<LocalTableFunctionState>
ArrowTableFunction::ArrowScanInitLocalInternal(ClientContext &context, TableFunctionInitInput &input,
                                               GlobalTableFunctionState *global_state_p) {
	auto &global_state = global_state_p->Cast<ArrowScanGlobalState>();
	auto current_chunk = make_uniq<ArrowArrayWrapper>();
	auto result = make_uniq<ArrowScanLocalState>(std::move(current_chunk));
	result->column_ids = input.column_ids;
	result->filters = input.filters.get();
	if (input.CanRemoveFilterColumns()) {
		auto &asgs = global_state_p->Cast<ArrowScanGlobalState>();
		result->all_columns.Initialize(context, asgs.scanned_types);
	}
	if (!ArrowScanParallelStateNext(context, input.bind_data.get(), *result, global_state)) {
		return nullptr;
	}
	return std::move(result);
}

unique_ptr<LocalTableFunctionState> ArrowTableFunction::ArrowScanInitLocal(ExecutionContext &context,
                                                                           TableFunctionInitInput &input,
                                                                           GlobalTableFunctionState *global_state_p) {
	return ArrowScanInitLocalInternal(context.client, input, global_state_p);
}

void ArrowTableFunction::ArrowScanFunction(ClientContext &context, TableFunctionInput &data_p, DataChunk &output) {
	if (!data_p.local_state) {
		return;
	}
	auto &data = data_p.bind_data->CastNoConst<ArrowScanFunctionData>(); // FIXME
	auto &state = data_p.local_state->Cast<ArrowScanLocalState>();
	auto &global_state = data_p.global_state->Cast<ArrowScanGlobalState>();

	//! Out of tuples in this chunk
	if (state.chunk_offset >= (idx_t)state.chunk->arrow_array.length) {
		if (!ArrowScanParallelStateNext(context, data_p.bind_data.get(), state, global_state)) {
			return;
		}
	}
	int64_t output_size = MinValue<int64_t>(STANDARD_VECTOR_SIZE, state.chunk->arrow_array.length - state.chunk_offset);
	data.lines_read += output_size;
	if (global_state.CanRemoveFilterColumns()) {
		state.all_columns.Reset();
		state.all_columns.SetCardinality(output_size);
		ArrowToDuckDB(state, data.arrow_table.GetColumns(), state.all_columns, data.lines_read - output_size);
		output.ReferenceColumns(state.all_columns, global_state.projection_ids);
	} else {
		output.SetCardinality(output_size);
		ArrowToDuckDB(state, data.arrow_table.GetColumns(), output, data.lines_read - output_size);
	}

	output.Verify();
	state.chunk_offset += output.size();
}

unique_ptr<NodeStatistics> ArrowTableFunction::ArrowScanCardinality(ClientContext &context, const FunctionData *data) {
	return make_uniq<NodeStatistics>();
}

idx_t ArrowTableFunction::ArrowGetBatchIndex(ClientContext &context, const FunctionData *bind_data_p,
                                             LocalTableFunctionState *local_state,
                                             GlobalTableFunctionState *global_state) {
	auto &state = local_state->Cast<ArrowScanLocalState>();
	return state.batch_index;
}

void ArrowTableFunction::RegisterFunction(BuiltinFunctions &set) {
	TableFunction arrow("arrow_scan", {LogicalType::POINTER, LogicalType::POINTER, LogicalType::POINTER},
	                    ArrowScanFunction, ArrowScanBind, ArrowScanInitGlobal, ArrowScanInitLocal);
	arrow.cardinality = ArrowScanCardinality;
	arrow.get_batch_index = ArrowGetBatchIndex;
	arrow.projection_pushdown = true;
	arrow.filter_pushdown = true;
	arrow.filter_prune = true;
	set.AddFunction(arrow);

	TableFunction arrow_dumb("arrow_scan_dumb", {LogicalType::POINTER, LogicalType::POINTER, LogicalType::POINTER},
	                         ArrowScanFunction, ArrowScanBind, ArrowScanInitGlobal, ArrowScanInitLocal);
	arrow_dumb.cardinality = ArrowScanCardinality;
	arrow_dumb.get_batch_index = ArrowGetBatchIndex;
	arrow_dumb.projection_pushdown = false;
	arrow_dumb.filter_pushdown = false;
	arrow_dumb.filter_prune = false;
	set.AddFunction(arrow_dumb);
}

void BuiltinFunctions::RegisterArrowFunctions() {
	ArrowTableFunction::RegisterFunction(*this);
}
} // namespace duckdb<|MERGE_RESOLUTION|>--- conflicted
+++ resolved
@@ -3,7 +3,6 @@
 #include "duckdb.hpp"
 #include "duckdb/common/arrow/arrow_wrapper.hpp"
 #include "duckdb/common/limits.hpp"
-#include "duckdb/common/numeric_utils.hpp"
 #include "duckdb/common/to_string.hpp"
 #include "duckdb/common/types/date.hpp"
 #include "duckdb/common/types/vector_buffer.hpp"
@@ -42,12 +41,6 @@
 	} else if (format == "g") {
 		return make_uniq<ArrowType>(LogicalType::DOUBLE);
 	} else if (format[0] == 'd') { //! this can be either decimal128 or decimal 256 (e.g., d:38,0)
-<<<<<<< HEAD
-		std::string parameters = format.substr(format.find(':'));
-		uint8_t width = NumericCast<uint8_t>(std::stoi(parameters.substr(1, parameters.find(','))));
-		uint8_t scale = NumericCast<uint8_t>(std::stoi(parameters.substr(parameters.find(',') + 1)));
-		if (width > 38) {
-=======
 		auto extra_info = StringUtil::Split(format, ':');
 		if (extra_info.size() != 2) {
 			throw InvalidInputException(
@@ -69,7 +62,6 @@
 			bitwidth = std::stoull(parameters[2]);
 		}
 		if (width > 38 || bitwidth > 128) {
->>>>>>> 320f576c
 			throw NotImplementedException("Unsupported Internal Arrow Type for Decimal %s", format);
 		}
 		return make_uniq<ArrowType>(LogicalType::DECIMAL(width, scale));
