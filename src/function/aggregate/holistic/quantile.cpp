#include "duckdb/execution/expression_executor.hpp"
#include "duckdb/function/aggregate/holistic_functions.hpp"
#include "duckdb/planner/expression.hpp"
#include "duckdb/common/operator/cast_operators.hpp"
#include "duckdb/common/operator/abs.hpp"
#include "duckdb/common/operator/multiply.hpp"
#include "duckdb/common/types/chunk_collection.hpp"
#include "duckdb/common/types/timestamp.hpp"
#include "duckdb/common/queue.hpp"
#include "duckdb/common/field_writer.hpp"

#include <algorithm>
#include <stdlib.h>
#include <utility>

namespace duckdb {

// Hugeint arithmetic
static hugeint_t operator*(const hugeint_t &h, const double &d) {
	D_ASSERT(d >= 0 && d <= 1);
	return Hugeint::Convert(Hugeint::Cast<double>(h) * d);
}

// Interval arithmetic
static interval_t operator*(const interval_t &i, const double &d) { // NOLINT
	D_ASSERT(d >= 0 && d <= 1);
	return Interval::FromMicro(std::llround(Interval::GetMicro(i) * d));
}

inline interval_t operator+(const interval_t &lhs, const interval_t &rhs) {
	return Interval::FromMicro(Interval::GetMicro(lhs) + Interval::GetMicro(rhs));
}

inline interval_t operator-(const interval_t &lhs, const interval_t &rhs) {
	return Interval::FromMicro(Interval::GetMicro(lhs) - Interval::GetMicro(rhs));
}

using FrameBounds = std::pair<idx_t, idx_t>;

template <typename SAVE_TYPE>
struct QuantileState {
	using SaveType = SAVE_TYPE;

	// Regular aggregation
	std::vector<SaveType> v;

	// Windowed Quantile indirection
	std::vector<idx_t> w;
	idx_t pos;

	// Windowed MAD indirection
	std::vector<idx_t> m;

	QuantileState() : pos(0) {
	}

	~QuantileState() {
	}

	inline void SetPos(size_t pos_p) {
		pos = pos_p;
		if (pos >= w.size()) {
			w.resize(pos);
		}
	}
};

struct QuantileIncluded {
	inline explicit QuantileIncluded(const ValidityMask &fmask_p, const ValidityMask &dmask_p, idx_t bias_p)
	    : fmask(fmask_p), dmask(dmask_p), bias(bias_p) {
	}

	inline bool operator()(const idx_t &idx) const {
		return fmask.RowIsValid(idx) && dmask.RowIsValid(idx - bias);
	}

	inline bool AllValid() const {
		return fmask.AllValid() && dmask.AllValid();
	}

	const ValidityMask &fmask;
	const ValidityMask &dmask;
	const idx_t bias;
};

void ReuseIndexes(idx_t *index, const FrameBounds &frame, const FrameBounds &prev) {
	idx_t j = 0;

	//  Copy overlapping indices
	for (idx_t p = 0; p < (prev.second - prev.first); ++p) {
		auto idx = index[p];

		//  Shift down into any hole
		if (j != p) {
			index[j] = idx;
		}

		//  Skip overlapping values
		if (frame.first <= idx && idx < frame.second) {
			++j;
		}
	}

	//  Insert new indices
	if (j > 0) {
		// Overlap: append the new ends
		for (auto f = frame.first; f < prev.first; ++f, ++j) {
			index[j] = f;
		}
		for (auto f = prev.second; f < frame.second; ++f, ++j) {
			index[j] = f;
		}
	} else {
		//  No overlap: overwrite with new values
		for (auto f = frame.first; f < frame.second; ++f, ++j) {
			index[j] = f;
		}
	}
}

static idx_t ReplaceIndex(idx_t *index, const FrameBounds &frame, const FrameBounds &prev) { // NOLINT
	D_ASSERT(index);

	idx_t j = 0;
	for (idx_t p = 0; p < (prev.second - prev.first); ++p) {
		auto idx = index[p];
		if (j != p) {
			break;
		}

		if (frame.first <= idx && idx < frame.second) {
			++j;
		}
	}
	index[j] = frame.second - 1;

	return j;
}

template <class INPUT_TYPE>
static inline int CanReplace(const idx_t *index, const INPUT_TYPE *fdata, const idx_t j, const idx_t k0, const idx_t k1,
                             const QuantileIncluded &validity) {
	D_ASSERT(index);

	// NULLs sort to the end, so if we have inserted a NULL,
	// it must be past the end of the quantile to be replaceable.
	// Note that the quantile values are never NULL.
	const auto ij = index[j];
	if (!validity(ij)) {
		return k1 < j ? 1 : 0;
	}

	auto curr = fdata[ij];
	if (k1 < j) {
		auto hi = fdata[index[k0]];
		return hi < curr ? 1 : 0;
	} else if (j < k0) {
		auto lo = fdata[index[k1]];
		return curr < lo ? -1 : 0;
	}

	return 0;
}

template <class INPUT_TYPE>
struct IndirectLess {
	inline explicit IndirectLess(const INPUT_TYPE *inputs_p) : inputs(inputs_p) {
	}

	inline bool operator()(const idx_t &lhi, const idx_t &rhi) const {
		return inputs[lhi] < inputs[rhi];
	}

	const INPUT_TYPE *inputs;
};

struct CastInterpolation {

	template <class INPUT_TYPE, class TARGET_TYPE>
	static inline TARGET_TYPE Cast(const INPUT_TYPE &src, Vector &result) {
		return Cast::Operation<INPUT_TYPE, TARGET_TYPE>(src);
	}
	template <typename TARGET_TYPE>
	static inline TARGET_TYPE Interpolate(const TARGET_TYPE &lo, const double d, const TARGET_TYPE &hi) {
		const auto delta = hi - lo;
		return lo + delta * d;
	}
};

template <>
interval_t CastInterpolation::Cast(const dtime_t &src, Vector &result) {
	return {0, 0, src.micros};
}

template <>
double CastInterpolation::Interpolate(const double &lo, const double d, const double &hi) {
	return lo * (1.0 - d) + hi * d;
}

template <>
dtime_t CastInterpolation::Interpolate(const dtime_t &lo, const double d, const dtime_t &hi) {
	return dtime_t(std::llround(lo.micros * (1.0 - d) + hi.micros * d));
}

template <>
timestamp_t CastInterpolation::Interpolate(const timestamp_t &lo, const double d, const timestamp_t &hi) {
	return timestamp_t(std::llround(lo.value * (1.0 - d) + hi.value * d));
}

template <>
string_t CastInterpolation::Cast(const std::string &src, Vector &result) {
	return StringVector::AddString(result, src);
}

template <>
string_t CastInterpolation::Cast(const string_t &src, Vector &result) {
	return StringVector::AddString(result, src);
}

// Direct access
template <typename T>
struct QuantileDirect {
	using INPUT_TYPE = T;
	using RESULT_TYPE = T;

	inline const INPUT_TYPE &operator()(const INPUT_TYPE &x) const {
		return x;
	}
};

// Indirect access
template <typename T>
struct QuantileIndirect {
	using INPUT_TYPE = idx_t;
	using RESULT_TYPE = T;
	const RESULT_TYPE *data;

	explicit QuantileIndirect(const RESULT_TYPE *data_p) : data(data_p) {
	}

	inline RESULT_TYPE operator()(const idx_t &input) const {
		return data[input];
	}
};

// Composed access
template <typename OUTER, typename INNER>
struct QuantileComposed {
	using INPUT_TYPE = typename INNER::INPUT_TYPE;
	using RESULT_TYPE = typename OUTER::RESULT_TYPE;

	const OUTER &outer;
	const INNER &inner;

	explicit QuantileComposed(const OUTER &outer_p, const INNER &inner_p) : outer(outer_p), inner(inner_p) {
	}

	inline RESULT_TYPE operator()(const idx_t &input) const {
		return outer(inner(input));
	}
};

// Accessed comparison
template <typename ACCESSOR>
struct QuantileCompare {
	using INPUT_TYPE = typename ACCESSOR::INPUT_TYPE;
	const ACCESSOR &accessor;
	const bool desc;
	explicit QuantileCompare(const ACCESSOR &accessor_p, bool desc_p) : accessor(accessor_p), desc(desc_p) {
	}

	inline bool operator()(const INPUT_TYPE &lhs, const INPUT_TYPE &rhs) const {
		const auto lval = accessor(lhs);
		const auto rval = accessor(rhs);

		return desc ? (rval < lval) : (lval < rval);
	}
};

// Continuous interpolation
template <bool DISCRETE>
struct Interpolator {
	Interpolator(const Value &q, const idx_t n_p, const bool desc_p)
	    : desc(desc_p), RN((double)(n_p - 1) * q.GetValue<double>()), FRN(floor(RN)), CRN(ceil(RN)), begin(0),
	      end(n_p) {
	}

	template <class INPUT_TYPE, class TARGET_TYPE, typename ACCESSOR = QuantileDirect<INPUT_TYPE>>
	TARGET_TYPE Operation(INPUT_TYPE *v_t, Vector &result, const ACCESSOR &accessor = ACCESSOR()) const {
		using ACCESS_TYPE = typename ACCESSOR::RESULT_TYPE;
		QuantileCompare<ACCESSOR> comp(accessor, desc);
		if (CRN == FRN) {
			std::nth_element(v_t + begin, v_t + FRN, v_t + end, comp);
			return CastInterpolation::Cast<ACCESS_TYPE, TARGET_TYPE>(accessor(v_t[FRN]), result);
		} else {
			std::nth_element(v_t + begin, v_t + FRN, v_t + end, comp);
			std::nth_element(v_t + FRN, v_t + CRN, v_t + end, comp);
			auto lo = CastInterpolation::Cast<ACCESS_TYPE, TARGET_TYPE>(accessor(v_t[FRN]), result);
			auto hi = CastInterpolation::Cast<ACCESS_TYPE, TARGET_TYPE>(accessor(v_t[CRN]), result);
			return CastInterpolation::Interpolate<TARGET_TYPE>(lo, RN - FRN, hi);
		}
	}

	template <class INPUT_TYPE, class TARGET_TYPE, typename ACCESSOR = QuantileDirect<INPUT_TYPE>>
	TARGET_TYPE Replace(const INPUT_TYPE *v_t, Vector &result, const ACCESSOR &accessor = ACCESSOR()) const {
		using ACCESS_TYPE = typename ACCESSOR::RESULT_TYPE;
		if (CRN == FRN) {
			return CastInterpolation::Cast<ACCESS_TYPE, TARGET_TYPE>(accessor(v_t[FRN]), result);
		} else {
			auto lo = CastInterpolation::Cast<ACCESS_TYPE, TARGET_TYPE>(accessor(v_t[FRN]), result);
			auto hi = CastInterpolation::Cast<ACCESS_TYPE, TARGET_TYPE>(accessor(v_t[CRN]), result);
			return CastInterpolation::Interpolate<TARGET_TYPE>(lo, RN - FRN, hi);
		}
	}

	const bool desc;
	const double RN;
	const idx_t FRN;
	const idx_t CRN;

	idx_t begin;
	idx_t end;
};

// Discrete "interpolation"
template <>
struct Interpolator<true> {
	static inline idx_t Index(const Value &q, const idx_t n) {
		idx_t floored;
		const auto &type = q.type();
		switch (type.id()) {
		case LogicalTypeId::DECIMAL: {
			//	Integer arithmetic for accuracy
			const auto integral = IntegralValue::Get(q);
			const auto scaling = Hugeint::POWERS_OF_TEN[DecimalType::GetScale(type)];
			const auto scaled_q = DecimalMultiplyOverflowCheck::Operation<hugeint_t, hugeint_t, hugeint_t>(n, integral);
			const auto scaled_n = DecimalMultiplyOverflowCheck::Operation<hugeint_t, hugeint_t, hugeint_t>(n, scaling);
			floored = Cast::Operation<hugeint_t, idx_t>((scaled_n - scaled_q) / scaling);
			break;
		}
		default:
			const auto scaled_q = (double)(n * q.GetValue<double>());
			floored = floor(n - scaled_q);
			break;
		}

		return MaxValue<idx_t>(1, n - floored) - 1;
	}

	Interpolator(const Value &q, const idx_t n_p, bool desc_p)
	    : desc(desc_p), FRN(Index(q, n_p)), CRN(FRN), begin(0), end(n_p) {
	}

	template <class INPUT_TYPE, class TARGET_TYPE, typename ACCESSOR = QuantileDirect<INPUT_TYPE>>
	TARGET_TYPE Operation(INPUT_TYPE *v_t, Vector &result, const ACCESSOR &accessor = ACCESSOR()) const {
		using ACCESS_TYPE = typename ACCESSOR::RESULT_TYPE;
		QuantileCompare<ACCESSOR> comp(accessor, desc);
		std::nth_element(v_t + begin, v_t + FRN, v_t + end, comp);
		return CastInterpolation::Cast<ACCESS_TYPE, TARGET_TYPE>(accessor(v_t[FRN]), result);
	}

	template <class INPUT_TYPE, class TARGET_TYPE, typename ACCESSOR = QuantileDirect<INPUT_TYPE>>
	TARGET_TYPE Replace(const INPUT_TYPE *v_t, Vector &result, const ACCESSOR &accessor = ACCESSOR()) const {
		using ACCESS_TYPE = typename ACCESSOR::RESULT_TYPE;
		return CastInterpolation::Cast<ACCESS_TYPE, TARGET_TYPE>(accessor(v_t[FRN]), result);
	}

	const bool desc;
	const idx_t FRN;
	const idx_t CRN;

	idx_t begin;
	idx_t end;
};

template <typename T>
static inline T QuantileAbs(const T &t) {
	return AbsOperator::Operation<T, T>(t);
}

template <>
inline Value QuantileAbs(const Value &v) {
	const auto &type = v.type();
	switch (type.id()) {
	case LogicalTypeId::DECIMAL: {
		const auto integral = IntegralValue::Get(v);
		const auto width = DecimalType::GetWidth(type);
		const auto scale = DecimalType::GetScale(type);
		switch (type.InternalType()) {
		case PhysicalType::INT16:
			return Value::DECIMAL(QuantileAbs<int16_t>(Cast::Operation<hugeint_t, int16_t>(integral)), width, scale);
		case PhysicalType::INT32:
			return Value::DECIMAL(QuantileAbs<int32_t>(Cast::Operation<hugeint_t, int32_t>(integral)), width, scale);
		case PhysicalType::INT64:
			return Value::DECIMAL(QuantileAbs<int64_t>(Cast::Operation<hugeint_t, int64_t>(integral)), width, scale);
		case PhysicalType::INT128:
			return Value::DECIMAL(QuantileAbs<hugeint_t>(integral), width, scale);
		default:
			throw InternalException("Unknown DECIMAL type");
		}
	}
	default:
		return Value::DOUBLE(QuantileAbs<double>(v.GetValue<double>()));
	}
}

struct QuantileBindData : public FunctionData {

	explicit QuantileBindData(const Value &quantile_p)
	    : quantiles(1, QuantileAbs(quantile_p)), order(1, 0), desc(quantile_p < 0) {
	}

	explicit QuantileBindData(const vector<Value> &quantiles_p) {
		size_t pos = 0;
		size_t neg = 0;
		for (idx_t i = 0; i < quantiles_p.size(); ++i) {
			const auto q = quantiles_p[i];
			pos += (q > 0);
			neg += (q < 0);
			quantiles.emplace_back(QuantileAbs(q));
			order.push_back(i);
		}
		if (pos && neg) {
			throw BinderException("QUANTILE parameters must have consistent signs");
		}
		desc = (neg > 0);

		IndirectLess<Value> lt(quantiles.data());
		std::sort(order.begin(), order.end(), lt);
	}

	QuantileBindData(const QuantileBindData &other) : order(other.order), desc(other.desc) {
		for (const auto &q : other.quantiles) {
			quantiles.emplace_back(q);
		}
	}

	unique_ptr<FunctionData> Copy() const override {
		return make_unique<QuantileBindData>(*this);
	}

	bool Equals(const FunctionData &other_p) const override {
		auto &other = (QuantileBindData &)other_p;
		return desc == other.desc && quantiles == other.quantiles && order == other.order;
	}

	vector<Value> quantiles;
	vector<idx_t> order;
	bool desc;
};

struct QuantileOperation {
	template <class STATE>
	static void Initialize(STATE *state) {
		new (state) STATE;
	}

	template <class INPUT_TYPE, class STATE, class OP>
	static void ConstantOperation(STATE *state, AggregateInputData &aggr_input_data, INPUT_TYPE *input,
	                              ValidityMask &mask, idx_t count) {
		for (idx_t i = 0; i < count; i++) {
			Operation<INPUT_TYPE, STATE, OP>(state, aggr_input_data, input, mask, 0);
		}
	}

	template <class INPUT_TYPE, class STATE, class OP>
	static void Operation(STATE *state, AggregateInputData &, INPUT_TYPE *data, ValidityMask &mask, idx_t idx) {
		state->v.emplace_back(data[idx]);
	}

	template <class STATE, class OP>
	static void Combine(const STATE &source, STATE *target, AggregateInputData &) {
		if (source.v.empty()) {
			return;
		}
		target->v.insert(target->v.end(), source.v.begin(), source.v.end());
	}

	template <class STATE>
	static void Destroy(STATE *state) {
		state->~STATE();
	}

	static bool IgnoreNull() {
		return true;
	}
};

template <class STATE_TYPE, class RESULT_TYPE, class OP>
static void ExecuteListFinalize(Vector &states, AggregateInputData &aggr_input_data, Vector &result,
                                idx_t count, // NOLINT
                                idx_t offset) {
	D_ASSERT(result.GetType().id() == LogicalTypeId::LIST);

	D_ASSERT(aggr_input_data.bind_data);
	auto bind_data = (QuantileBindData *)aggr_input_data.bind_data;

	if (states.GetVectorType() == VectorType::CONSTANT_VECTOR) {
		result.SetVectorType(VectorType::CONSTANT_VECTOR);
		ListVector::Reserve(result, bind_data->quantiles.size());

		auto sdata = ConstantVector::GetData<STATE_TYPE *>(states);
		auto rdata = ConstantVector::GetData<RESULT_TYPE>(result);
		auto &mask = ConstantVector::Validity(result);
		OP::template Finalize<RESULT_TYPE, STATE_TYPE>(result, aggr_input_data, sdata[0], rdata, mask, 0);
	} else {
		D_ASSERT(states.GetVectorType() == VectorType::FLAT_VECTOR);
		result.SetVectorType(VectorType::FLAT_VECTOR);
		ListVector::Reserve(result, (offset + count) * bind_data->quantiles.size());

		auto sdata = FlatVector::GetData<STATE_TYPE *>(states);
		auto rdata = FlatVector::GetData<RESULT_TYPE>(result);
		auto &mask = FlatVector::Validity(result);
		for (idx_t i = 0; i < count; i++) {
			OP::template Finalize<RESULT_TYPE, STATE_TYPE>(result, aggr_input_data, sdata[i], rdata, mask, i + offset);
		}
	}

	result.Verify(count);
}

template <class STATE, class INPUT_TYPE, class RESULT_TYPE, class OP>
static AggregateFunction QuantileListAggregate(const LogicalType &input_type, const LogicalType &child_type) { // NOLINT
	LogicalType result_type = LogicalType::LIST(child_type);
	return AggregateFunction(
	    {input_type}, result_type, AggregateFunction::StateSize<STATE>, AggregateFunction::StateInitialize<STATE, OP>,
	    AggregateFunction::UnaryScatterUpdate<STATE, INPUT_TYPE, OP>, AggregateFunction::StateCombine<STATE, OP>,
	    ExecuteListFinalize<STATE, RESULT_TYPE, OP>, AggregateFunction::UnaryUpdate<STATE, INPUT_TYPE, OP>, nullptr,
	    AggregateFunction::StateDestroy<STATE, OP>);
}

template <bool DISCRETE>
struct QuantileScalarOperation : public QuantileOperation {

	template <class RESULT_TYPE, class STATE>
	static void Finalize(Vector &result, AggregateInputData &aggr_input_data, STATE *state, RESULT_TYPE *target,
	                     ValidityMask &mask, idx_t idx) {
		if (state->v.empty()) {
			mask.SetInvalid(idx);
			return;
		}
		D_ASSERT(aggr_input_data.bind_data);
		auto bind_data = (QuantileBindData *)aggr_input_data.bind_data;
		D_ASSERT(bind_data->quantiles.size() == 1);
		Interpolator<DISCRETE> interp(bind_data->quantiles[0], state->v.size(), bind_data->desc);
		target[idx] = interp.template Operation<typename STATE::SaveType, RESULT_TYPE>(state->v.data(), result);
	}

	template <class STATE, class INPUT_TYPE, class RESULT_TYPE>
	static void Window(const INPUT_TYPE *data, const ValidityMask &fmask, const ValidityMask &dmask,
	                   AggregateInputData &aggr_input_data, STATE *state, const FrameBounds &frame,
	                   const FrameBounds &prev, Vector &result, idx_t ridx, idx_t bias) {
		auto rdata = FlatVector::GetData<RESULT_TYPE>(result);
		auto &rmask = FlatVector::Validity(result);

		QuantileIncluded included(fmask, dmask, bias);

		//  Lazily initialise frame state
		auto prev_pos = state->pos;
		state->SetPos(frame.second - frame.first);

		auto index = state->w.data();
		D_ASSERT(index);

		D_ASSERT(aggr_input_data.bind_data);
		auto bind_data = (QuantileBindData *)aggr_input_data.bind_data;

		// Find the two positions needed
		const auto q = bind_data->quantiles[0];

		bool replace = false;
		if (frame.first == prev.first + 1 && frame.second == prev.second + 1) {
			//  Fixed frame size
			const auto j = ReplaceIndex(index, frame, prev);
			//	We can only replace if the number of NULLs has not changed
			if (included.AllValid() || included(prev.first) == included(prev.second)) {
				Interpolator<DISCRETE> interp(q, prev_pos, false);
				replace = CanReplace(index, data, j, interp.FRN, interp.CRN, included);
				if (replace) {
					state->pos = prev_pos;
				}
			}
		} else {
			ReuseIndexes(index, frame, prev);
		}

		if (!replace && !included.AllValid()) {
			// Remove the NULLs
			state->pos = std::partition(index, index + state->pos, included) - index;
		}
		if (state->pos) {
			Interpolator<DISCRETE> interp(q, state->pos, false);

			using ID = QuantileIndirect<INPUT_TYPE>;
			ID indirect(data);
			rdata[ridx] = replace ? interp.template Replace<idx_t, RESULT_TYPE, ID>(index, result, indirect)
			                      : interp.template Operation<idx_t, RESULT_TYPE, ID>(index, result, indirect);
		} else {
			rmask.Set(ridx, false);
		}
	}
};

template <typename INPUT_TYPE, typename SAVED_TYPE>
AggregateFunction GetTypedDiscreteQuantileAggregateFunction(const LogicalType &type) {
	using STATE = QuantileState<SAVED_TYPE>;
	using OP = QuantileScalarOperation<true>;
	auto fun = AggregateFunction::UnaryAggregateDestructor<STATE, INPUT_TYPE, INPUT_TYPE, OP>(type, type);
	fun.window = AggregateFunction::UnaryWindow<STATE, INPUT_TYPE, INPUT_TYPE, OP>;
	return fun;
}

AggregateFunction GetDiscreteQuantileAggregateFunction(const LogicalType &type) {
	switch (type.id()) {
	case LogicalTypeId::TINYINT:
		return GetTypedDiscreteQuantileAggregateFunction<int8_t, int8_t>(type);
	case LogicalTypeId::SMALLINT:
		return GetTypedDiscreteQuantileAggregateFunction<int16_t, int16_t>(type);
	case LogicalTypeId::INTEGER:
		return GetTypedDiscreteQuantileAggregateFunction<int32_t, int32_t>(type);
	case LogicalTypeId::BIGINT:
		return GetTypedDiscreteQuantileAggregateFunction<int64_t, int64_t>(type);
	case LogicalTypeId::HUGEINT:
		return GetTypedDiscreteQuantileAggregateFunction<hugeint_t, hugeint_t>(type);
	case LogicalTypeId::FLOAT:
		return GetTypedDiscreteQuantileAggregateFunction<float, float>(type);
	case LogicalTypeId::DOUBLE:
		return GetTypedDiscreteQuantileAggregateFunction<double, double>(type);
	case LogicalTypeId::DECIMAL:
		switch (type.InternalType()) {
		case PhysicalType::INT16:
			return GetTypedDiscreteQuantileAggregateFunction<int16_t, int16_t>(type);
		case PhysicalType::INT32:
			return GetTypedDiscreteQuantileAggregateFunction<int32_t, int32_t>(type);
		case PhysicalType::INT64:
			return GetTypedDiscreteQuantileAggregateFunction<int64_t, int64_t>(type);
		case PhysicalType::INT128:
			return GetTypedDiscreteQuantileAggregateFunction<hugeint_t, hugeint_t>(type);
		default:
			throw NotImplementedException("Unimplemented discrete quantile aggregate");
		}
	case LogicalTypeId::DATE:
		return GetTypedDiscreteQuantileAggregateFunction<int32_t, int32_t>(type);
	case LogicalTypeId::TIMESTAMP:
	case LogicalTypeId::TIMESTAMP_TZ:
		return GetTypedDiscreteQuantileAggregateFunction<int64_t, int64_t>(type);
	case LogicalTypeId::TIME:
	case LogicalTypeId::TIME_TZ:
		return GetTypedDiscreteQuantileAggregateFunction<int64_t, int64_t>(type);
	case LogicalTypeId::INTERVAL:
		return GetTypedDiscreteQuantileAggregateFunction<interval_t, interval_t>(type);

	case LogicalTypeId::VARCHAR:
		return GetTypedDiscreteQuantileAggregateFunction<string_t, std::string>(type);

	default:
		throw NotImplementedException("Unimplemented discrete quantile aggregate");
	}
}

template <class CHILD_TYPE, bool DISCRETE>
struct QuantileListOperation : public QuantileOperation {

	template <class RESULT_TYPE, class STATE>
	static void Finalize(Vector &result_list, AggregateInputData &aggr_input_data, STATE *state, RESULT_TYPE *target,
	                     ValidityMask &mask, idx_t idx) {
		if (state->v.empty()) {
			mask.SetInvalid(idx);
			return;
		}

		D_ASSERT(aggr_input_data.bind_data);
		auto bind_data = (QuantileBindData *)aggr_input_data.bind_data;

		auto &result = ListVector::GetEntry(result_list);
		auto ridx = ListVector::GetListSize(result_list);
		ListVector::Reserve(result_list, ridx + bind_data->quantiles.size());
		auto rdata = FlatVector::GetData<CHILD_TYPE>(result);

		auto v_t = state->v.data();
		D_ASSERT(v_t);

		auto &entry = target[idx];
		entry.offset = ridx;
		idx_t lower = 0;
		for (const auto &q : bind_data->order) {
			const auto &quantile = bind_data->quantiles[q];
			Interpolator<DISCRETE> interp(quantile, state->v.size(), bind_data->desc);
			interp.begin = lower;
			rdata[ridx + q] = interp.template Operation<typename STATE::SaveType, CHILD_TYPE>(v_t, result);
			lower = interp.FRN;
		}
		entry.length = bind_data->quantiles.size();

		ListVector::SetListSize(result_list, entry.offset + entry.length);
	}

	template <class STATE, class INPUT_TYPE, class RESULT_TYPE>
	static void Window(const INPUT_TYPE *data, const ValidityMask &fmask, const ValidityMask &dmask,
	                   AggregateInputData &aggr_input_data, STATE *state, const FrameBounds &frame,
	                   const FrameBounds &prev, Vector &list, idx_t lidx, idx_t bias) {
		D_ASSERT(aggr_input_data.bind_data);
		auto bind_data = (QuantileBindData *)aggr_input_data.bind_data;

		QuantileIncluded included(fmask, dmask, bias);

		// Result is a constant LIST<RESULT_TYPE> with a fixed length
		auto ldata = FlatVector::GetData<RESULT_TYPE>(list);
		auto &lmask = FlatVector::Validity(list);
		auto &lentry = ldata[lidx];
		lentry.offset = ListVector::GetListSize(list);
		lentry.length = bind_data->quantiles.size();

		ListVector::Reserve(list, lentry.offset + lentry.length);
		ListVector::SetListSize(list, lentry.offset + lentry.length);
		auto &result = ListVector::GetEntry(list);
		auto rdata = FlatVector::GetData<CHILD_TYPE>(result);

		//  Lazily initialise frame state
		auto prev_pos = state->pos;
		state->SetPos(frame.second - frame.first);

		auto index = state->w.data();

		// We can generalise replacement for quantile lists by observing that when a replacement is
		// valid for a single quantile, it is valid for all quantiles greater/less than that quantile
		// based on whether the insertion is below/above the quantile location.
		// So if a replaced index in an IQR is located between Q25 and Q50, but has a value below Q25,
		// then Q25 must be recomputed, but Q50 and Q75 are unaffected.
		// For a single element list, this reduces to the scalar case.
		std::pair<idx_t, idx_t> replaceable {state->pos, 0};
		if (frame.first == prev.first + 1 && frame.second == prev.second + 1) {
			//  Fixed frame size
			const auto j = ReplaceIndex(index, frame, prev);
			//	We can only replace if the number of NULLs has not changed
			if (included.AllValid() || included(prev.first) == included(prev.second)) {
				for (const auto &q : bind_data->order) {
					const auto &quantile = bind_data->quantiles[q];
					Interpolator<DISCRETE> interp(quantile, prev_pos, false);
					const auto replace = CanReplace(index, data, j, interp.FRN, interp.CRN, included);
					if (replace < 0) {
						//	Replacement is before this quantile, so the rest will be replaceable too.
						replaceable.first = MinValue(replaceable.first, interp.FRN);
						replaceable.second = prev_pos;
						break;
					} else if (replace > 0) {
						//	Replacement is after this quantile, so everything before it is replaceable too.
						replaceable.first = 0;
						replaceable.second = MaxValue(replaceable.second, interp.CRN);
					}
				}
				if (replaceable.first < replaceable.second) {
					state->pos = prev_pos;
				}
			}
		} else {
			ReuseIndexes(index, frame, prev);
		}

		if (replaceable.first >= replaceable.second && !included.AllValid()) {
			// Remove the NULLs
			state->pos = std::partition(index, index + state->pos, included) - index;
		}

		if (state->pos) {
			using ID = QuantileIndirect<INPUT_TYPE>;
			ID indirect(data);
			for (const auto &q : bind_data->order) {
				const auto &quantile = bind_data->quantiles[q];
				Interpolator<DISCRETE> interp(quantile, state->pos, false);
				if (replaceable.first <= interp.FRN && interp.CRN <= replaceable.second) {
					rdata[lentry.offset + q] = interp.template Replace<idx_t, CHILD_TYPE, ID>(index, result, indirect);
				} else {
					// Make sure we don't disturb any replacements
					if (replaceable.first < replaceable.second) {
						if (interp.FRN < replaceable.first) {
							interp.end = replaceable.first;
						}
						if (replaceable.second < interp.CRN) {
							interp.begin = replaceable.second;
						}
					}
					rdata[lentry.offset + q] =
					    interp.template Operation<idx_t, CHILD_TYPE, ID>(index, result, indirect);
				}
			}
		} else {
			lmask.Set(lidx, false);
		}
	}
};

template <typename INPUT_TYPE, typename SAVE_TYPE>
AggregateFunction GetTypedDiscreteQuantileListAggregateFunction(const LogicalType &type) {
	using STATE = QuantileState<SAVE_TYPE>;
	using OP = QuantileListOperation<INPUT_TYPE, true>;
	auto fun = QuantileListAggregate<STATE, INPUT_TYPE, list_entry_t, OP>(type, type);
	fun.window = AggregateFunction::UnaryWindow<STATE, INPUT_TYPE, list_entry_t, OP>;
	return fun;
}

AggregateFunction GetDiscreteQuantileListAggregateFunction(const LogicalType &type) {
	switch (type.id()) {
	case LogicalTypeId::TINYINT:
		return GetTypedDiscreteQuantileListAggregateFunction<int8_t, int8_t>(type);
	case LogicalTypeId::SMALLINT:
		return GetTypedDiscreteQuantileListAggregateFunction<int16_t, int16_t>(type);
	case LogicalTypeId::INTEGER:
		return GetTypedDiscreteQuantileListAggregateFunction<int32_t, int32_t>(type);
	case LogicalTypeId::BIGINT:
		return GetTypedDiscreteQuantileListAggregateFunction<int64_t, int64_t>(type);
	case LogicalTypeId::HUGEINT:
		return GetTypedDiscreteQuantileListAggregateFunction<hugeint_t, hugeint_t>(type);
	case LogicalTypeId::FLOAT:
		return GetTypedDiscreteQuantileListAggregateFunction<float, float>(type);
	case LogicalTypeId::DOUBLE:
		return GetTypedDiscreteQuantileListAggregateFunction<double, double>(type);
	case LogicalTypeId::DECIMAL:
		switch (type.InternalType()) {
		case PhysicalType::INT16:
			return GetTypedDiscreteQuantileListAggregateFunction<int16_t, int16_t>(type);
		case PhysicalType::INT32:
			return GetTypedDiscreteQuantileListAggregateFunction<int32_t, int32_t>(type);
		case PhysicalType::INT64:
			return GetTypedDiscreteQuantileListAggregateFunction<int64_t, int64_t>(type);
		case PhysicalType::INT128:
			return GetTypedDiscreteQuantileListAggregateFunction<hugeint_t, hugeint_t>(type);
		default:
			throw NotImplementedException("Unimplemented discrete quantile list aggregate");
		}
	case LogicalTypeId::DATE:
		return GetTypedDiscreteQuantileListAggregateFunction<date_t, date_t>(type);
	case LogicalTypeId::TIMESTAMP:
	case LogicalTypeId::TIMESTAMP_TZ:
		return GetTypedDiscreteQuantileListAggregateFunction<timestamp_t, timestamp_t>(type);
	case LogicalTypeId::TIME:
	case LogicalTypeId::TIME_TZ:
		return GetTypedDiscreteQuantileListAggregateFunction<dtime_t, dtime_t>(type);
	case LogicalTypeId::INTERVAL:
		return GetTypedDiscreteQuantileListAggregateFunction<interval_t, interval_t>(type);
	case LogicalTypeId::VARCHAR:
		return GetTypedDiscreteQuantileListAggregateFunction<string_t, std::string>(type);
	default:
		throw NotImplementedException("Unimplemented discrete quantile list aggregate");
	}
}

template <typename INPUT_TYPE, typename TARGET_TYPE>
AggregateFunction GetTypedContinuousQuantileAggregateFunction(const LogicalType &input_type,
                                                              const LogicalType &target_type) {
	using STATE = QuantileState<INPUT_TYPE>;
	using OP = QuantileScalarOperation<false>;
	auto fun = AggregateFunction::UnaryAggregateDestructor<STATE, INPUT_TYPE, TARGET_TYPE, OP>(input_type, target_type);
	fun.window = AggregateFunction::UnaryWindow<STATE, INPUT_TYPE, TARGET_TYPE, OP>;
	return fun;
}

AggregateFunction GetContinuousQuantileAggregateFunction(const LogicalType &type) {
	switch (type.id()) {
	case LogicalTypeId::TINYINT:
		return GetTypedContinuousQuantileAggregateFunction<int8_t, double>(type, LogicalType::DOUBLE);
	case LogicalTypeId::SMALLINT:
		return GetTypedContinuousQuantileAggregateFunction<int16_t, double>(type, LogicalType::DOUBLE);
	case LogicalTypeId::INTEGER:
		return GetTypedContinuousQuantileAggregateFunction<int32_t, double>(type, LogicalType::DOUBLE);
	case LogicalTypeId::BIGINT:
		return GetTypedContinuousQuantileAggregateFunction<int64_t, double>(type, LogicalType::DOUBLE);
	case LogicalTypeId::HUGEINT:
		return GetTypedContinuousQuantileAggregateFunction<hugeint_t, double>(type, LogicalType::DOUBLE);
	case LogicalTypeId::FLOAT:
		return GetTypedContinuousQuantileAggregateFunction<float, float>(type, type);
	case LogicalTypeId::DOUBLE:
		return GetTypedContinuousQuantileAggregateFunction<double, double>(type, type);
	case LogicalTypeId::DECIMAL:
		switch (type.InternalType()) {
		case PhysicalType::INT16:
			return GetTypedContinuousQuantileAggregateFunction<int16_t, int16_t>(type, type);
		case PhysicalType::INT32:
			return GetTypedContinuousQuantileAggregateFunction<int32_t, int32_t>(type, type);
		case PhysicalType::INT64:
			return GetTypedContinuousQuantileAggregateFunction<int64_t, int64_t>(type, type);
		case PhysicalType::INT128:
			return GetTypedContinuousQuantileAggregateFunction<hugeint_t, hugeint_t>(type, type);
		default:
			throw NotImplementedException("Unimplemented continuous quantile DECIMAL aggregate");
		}
	case LogicalTypeId::DATE:
		return GetTypedContinuousQuantileAggregateFunction<date_t, timestamp_t>(type, LogicalType::TIMESTAMP);
	case LogicalTypeId::TIMESTAMP:
	case LogicalTypeId::TIMESTAMP_TZ:
		return GetTypedContinuousQuantileAggregateFunction<timestamp_t, timestamp_t>(type, type);
	case LogicalTypeId::TIME:
	case LogicalTypeId::TIME_TZ:
		return GetTypedContinuousQuantileAggregateFunction<dtime_t, dtime_t>(type, type);

	default:
		throw NotImplementedException("Unimplemented continuous quantile aggregate");
	}
}

template <typename INPUT_TYPE, typename CHILD_TYPE>
AggregateFunction GetTypedContinuousQuantileListAggregateFunction(const LogicalType &input_type,
                                                                  const LogicalType &result_type) {
	using STATE = QuantileState<INPUT_TYPE>;
	using OP = QuantileListOperation<CHILD_TYPE, false>;
	auto fun = QuantileListAggregate<STATE, INPUT_TYPE, list_entry_t, OP>(input_type, result_type);
	fun.window = AggregateFunction::UnaryWindow<STATE, INPUT_TYPE, list_entry_t, OP>;
	return fun;
}

AggregateFunction GetContinuousQuantileListAggregateFunction(const LogicalType &type) {
	switch (type.id()) {
	case LogicalTypeId::TINYINT:
		return GetTypedContinuousQuantileListAggregateFunction<int8_t, double>(type, LogicalType::DOUBLE);
	case LogicalTypeId::SMALLINT:
		return GetTypedContinuousQuantileListAggregateFunction<int16_t, double>(type, LogicalType::DOUBLE);
	case LogicalTypeId::INTEGER:
		return GetTypedContinuousQuantileListAggregateFunction<int32_t, double>(type, LogicalType::DOUBLE);
	case LogicalTypeId::BIGINT:
		return GetTypedContinuousQuantileListAggregateFunction<int64_t, double>(type, LogicalType::DOUBLE);
	case LogicalTypeId::HUGEINT:
		return GetTypedContinuousQuantileListAggregateFunction<hugeint_t, double>(type, LogicalType::DOUBLE);

	case LogicalTypeId::FLOAT:
		return GetTypedContinuousQuantileListAggregateFunction<float, float>(type, type);
	case LogicalTypeId::DOUBLE:
		return GetTypedContinuousQuantileListAggregateFunction<double, double>(type, type);
	case LogicalTypeId::DECIMAL:
		switch (type.InternalType()) {
		case PhysicalType::INT16:
			return GetTypedContinuousQuantileListAggregateFunction<int16_t, int16_t>(type, type);
		case PhysicalType::INT32:
			return GetTypedContinuousQuantileListAggregateFunction<int32_t, int32_t>(type, type);
		case PhysicalType::INT64:
			return GetTypedContinuousQuantileListAggregateFunction<int64_t, int64_t>(type, type);
		case PhysicalType::INT128:
			return GetTypedContinuousQuantileListAggregateFunction<hugeint_t, hugeint_t>(type, type);
		default:
			throw NotImplementedException("Unimplemented discrete quantile DECIMAL list aggregate");
		}
		break;

	case LogicalTypeId::DATE:
		return GetTypedContinuousQuantileListAggregateFunction<date_t, timestamp_t>(type, LogicalType::TIMESTAMP);
	case LogicalTypeId::TIMESTAMP:
	case LogicalTypeId::TIMESTAMP_TZ:
		return GetTypedContinuousQuantileListAggregateFunction<timestamp_t, timestamp_t>(type, type);
	case LogicalTypeId::TIME:
	case LogicalTypeId::TIME_TZ:
		return GetTypedContinuousQuantileListAggregateFunction<dtime_t, dtime_t>(type, type);

	default:
		throw NotImplementedException("Unimplemented discrete quantile list aggregate");
	}
}

template <typename T, typename R, typename MEDIAN_TYPE>
struct MadAccessor {
	using INPUT_TYPE = T;
	using RESULT_TYPE = R;
	const MEDIAN_TYPE &median;
	explicit MadAccessor(const MEDIAN_TYPE &median_p) : median(median_p) {
	}

	inline RESULT_TYPE operator()(const INPUT_TYPE &input) const {
		const auto delta = input - median;
		return TryAbsOperator::Operation<RESULT_TYPE, RESULT_TYPE>(delta);
	}
};

// hugeint_t - double => undefined
template <>
struct MadAccessor<hugeint_t, double, double> {
	using INPUT_TYPE = hugeint_t;
	using RESULT_TYPE = double;
	using MEDIAN_TYPE = double;
	const MEDIAN_TYPE &median;
	explicit MadAccessor(const MEDIAN_TYPE &median_p) : median(median_p) {
	}
	inline RESULT_TYPE operator()(const INPUT_TYPE &input) const {
		const auto delta = Hugeint::Cast<double>(input) - median;
		return TryAbsOperator::Operation<double, double>(delta);
	}
};

// date_t - timestamp_t => interval_t
template <>
struct MadAccessor<date_t, interval_t, timestamp_t> {
	using INPUT_TYPE = date_t;
	using RESULT_TYPE = interval_t;
	using MEDIAN_TYPE = timestamp_t;
	const MEDIAN_TYPE &median;
	explicit MadAccessor(const MEDIAN_TYPE &median_p) : median(median_p) {
	}
	inline RESULT_TYPE operator()(const INPUT_TYPE &input) const {
		const auto dt = Cast::Operation<date_t, timestamp_t>(input);
		const auto delta = dt - median;
		return Interval::FromMicro(TryAbsOperator::Operation<int64_t, int64_t>(delta));
	}
};

// timestamp_t - timestamp_t => int64_t
template <>
struct MadAccessor<timestamp_t, interval_t, timestamp_t> {
	using INPUT_TYPE = timestamp_t;
	using RESULT_TYPE = interval_t;
	using MEDIAN_TYPE = timestamp_t;
	const MEDIAN_TYPE &median;
	explicit MadAccessor(const MEDIAN_TYPE &median_p) : median(median_p) {
	}
	inline RESULT_TYPE operator()(const INPUT_TYPE &input) const {
		const auto delta = input - median;
		return Interval::FromMicro(TryAbsOperator::Operation<int64_t, int64_t>(delta));
	}
};

// dtime_t - dtime_t => int64_t
template <>
struct MadAccessor<dtime_t, interval_t, dtime_t> {
	using INPUT_TYPE = dtime_t;
	using RESULT_TYPE = interval_t;
	using MEDIAN_TYPE = dtime_t;
	const MEDIAN_TYPE &median;
	explicit MadAccessor(const MEDIAN_TYPE &median_p) : median(median_p) {
	}
	inline RESULT_TYPE operator()(const INPUT_TYPE &input) const {
		const auto delta = input - median;
		return Interval::FromMicro(TryAbsOperator::Operation<int64_t, int64_t>(delta));
	}
};

template <typename MEDIAN_TYPE>
struct MedianAbsoluteDeviationOperation : public QuantileOperation {

	template <class RESULT_TYPE, class STATE>
	static void Finalize(Vector &result, AggregateInputData &, STATE *state, RESULT_TYPE *target, ValidityMask &mask,
	                     idx_t idx) {
		if (state->v.empty()) {
			mask.SetInvalid(idx);
			return;
		}
		using SAVE_TYPE = typename STATE::SaveType;
		Interpolator<false> interp(0.5, state->v.size(), false);
		const auto med = interp.template Operation<SAVE_TYPE, MEDIAN_TYPE>(state->v.data(), result);

		MadAccessor<SAVE_TYPE, RESULT_TYPE, MEDIAN_TYPE> accessor(med);
		target[idx] = interp.template Operation<SAVE_TYPE, RESULT_TYPE>(state->v.data(), result, accessor);
	}

	template <class STATE, class INPUT_TYPE, class RESULT_TYPE>
	static void Window(const INPUT_TYPE *data, const ValidityMask &fmask, const ValidityMask &dmask,
	                   AggregateInputData &, STATE *state, const FrameBounds &frame, const FrameBounds &prev,
	                   Vector &result, idx_t ridx, idx_t bias) {
		auto rdata = FlatVector::GetData<RESULT_TYPE>(result);
		auto &rmask = FlatVector::Validity(result);

		QuantileIncluded included(fmask, dmask, bias);

		//  Lazily initialise frame state
		auto prev_pos = state->pos;
		state->SetPos(frame.second - frame.first);

		auto index = state->w.data();
		D_ASSERT(index);

		// We need a second index for the second pass.
		if (state->pos > state->m.size()) {
			state->m.resize(state->pos);
		}

		auto index2 = state->m.data();
		D_ASSERT(index2);

		// The replacement trick does not work on the second index because if
		// the median has changed, the previous order is not correct.
		// It is probably close, however, and so reuse is helpful.
		ReuseIndexes(index2, frame, prev);
		std::partition(index2, index2 + state->pos, included);

		// Find the two positions needed for the median
		const float q = 0.5;

		bool replace = false;
		if (frame.first == prev.first + 1 && frame.second == prev.second + 1) {
			//  Fixed frame size
			const auto j = ReplaceIndex(index, frame, prev);
			//	We can only replace if the number of NULLs has not changed
			if (included.AllValid() || included(prev.first) == included(prev.second)) {
				Interpolator<false> interp(q, prev_pos, false);
				replace = CanReplace(index, data, j, interp.FRN, interp.CRN, included);
				if (replace) {
					state->pos = prev_pos;
				}
			}
		} else {
			ReuseIndexes(index, frame, prev);
		}

		if (!replace && !included.AllValid()) {
			// Remove the NULLs
			state->pos = std::partition(index, index + state->pos, included) - index;
		}

		if (state->pos) {
			Interpolator<false> interp(q, state->pos, false);

			// Compute or replace median from the first index
			using ID = QuantileIndirect<INPUT_TYPE>;
			ID indirect(data);
			const auto med = replace ? interp.template Replace<idx_t, MEDIAN_TYPE, ID>(index, result, indirect)
			                         : interp.template Operation<idx_t, MEDIAN_TYPE, ID>(index, result, indirect);

			// Compute mad from the second index
			using MAD = MadAccessor<INPUT_TYPE, RESULT_TYPE, MEDIAN_TYPE>;
			MAD mad(med);

			using MadIndirect = QuantileComposed<MAD, ID>;
			MadIndirect mad_indirect(mad, indirect);
			rdata[ridx] = interp.template Operation<idx_t, RESULT_TYPE, MadIndirect>(index2, result, mad_indirect);
		} else {
			rmask.Set(ridx, false);
		}
	}
};

template <typename INPUT_TYPE, typename MEDIAN_TYPE, typename TARGET_TYPE>
AggregateFunction GetTypedMedianAbsoluteDeviationAggregateFunction(const LogicalType &input_type,
                                                                   const LogicalType &target_type) {
	using STATE = QuantileState<INPUT_TYPE>;
	using OP = MedianAbsoluteDeviationOperation<MEDIAN_TYPE>;
	auto fun = AggregateFunction::UnaryAggregateDestructor<STATE, INPUT_TYPE, TARGET_TYPE, OP>(input_type, target_type);
	fun.window = AggregateFunction::UnaryWindow<STATE, INPUT_TYPE, TARGET_TYPE, OP>;
	return fun;
}

AggregateFunction GetMedianAbsoluteDeviationAggregateFunction(const LogicalType &type) {
	switch (type.id()) {
	case LogicalTypeId::FLOAT:
		return GetTypedMedianAbsoluteDeviationAggregateFunction<float, float, float>(type, type);
	case LogicalTypeId::DOUBLE:
		return GetTypedMedianAbsoluteDeviationAggregateFunction<double, double, double>(type, type);
	case LogicalTypeId::DECIMAL:
		switch (type.InternalType()) {
		case PhysicalType::INT16:
			return GetTypedMedianAbsoluteDeviationAggregateFunction<int16_t, int16_t, int16_t>(type, type);
		case PhysicalType::INT32:
			return GetTypedMedianAbsoluteDeviationAggregateFunction<int32_t, int32_t, int32_t>(type, type);
		case PhysicalType::INT64:
			return GetTypedMedianAbsoluteDeviationAggregateFunction<int64_t, int64_t, int64_t>(type, type);
		case PhysicalType::INT128:
			return GetTypedMedianAbsoluteDeviationAggregateFunction<hugeint_t, hugeint_t, hugeint_t>(type, type);
		default:
			throw NotImplementedException("Unimplemented Median Absolute Deviation DECIMAL aggregate");
		}
		break;

	case LogicalTypeId::DATE:
		return GetTypedMedianAbsoluteDeviationAggregateFunction<date_t, timestamp_t, interval_t>(type,
		                                                                                         LogicalType::INTERVAL);
	case LogicalTypeId::TIMESTAMP:
	case LogicalTypeId::TIMESTAMP_TZ:
		return GetTypedMedianAbsoluteDeviationAggregateFunction<timestamp_t, timestamp_t, interval_t>(
		    type, LogicalType::INTERVAL);
	case LogicalTypeId::TIME:
	case LogicalTypeId::TIME_TZ:
		return GetTypedMedianAbsoluteDeviationAggregateFunction<dtime_t, dtime_t, interval_t>(type,
		                                                                                      LogicalType::INTERVAL);

	default:
		throw NotImplementedException("Unimplemented Median Absolute Deviation aggregate");
	}
}

static void QuantileSerialize(FieldWriter &writer, const FunctionData *bind_data_p, const AggregateFunction &function) {
	D_ASSERT(bind_data_p);
	throw NotImplementedException("FIXME: serializing quantiles is not supported right now");
	//
	//	auto bind_data = (QuantileBindData *)bind_data_p;
	//	writer.WriteList<Value>(bind_data->quantiles);
}

unique_ptr<FunctionData> QuantileDeserialize(ClientContext &context, FieldReader &reader,
                                             AggregateFunction &bound_function) {
	auto quantiles = reader.ReadRequiredList<Value>();
<<<<<<< HEAD
	return make_unique<QuantileBindData>(move(quantiles));
=======
	return make_unique<QuantileBindData>(std::move(quantiles));
>>>>>>> b3f6a8f1
}

unique_ptr<FunctionData> BindMedian(ClientContext &context, AggregateFunction &function,
                                    vector<unique_ptr<Expression>> &arguments) {
	return make_unique<QuantileBindData>(Value::DECIMAL(int16_t(5), 2, 1));
}

unique_ptr<FunctionData> BindMedianDecimal(ClientContext &context, AggregateFunction &function,
                                           vector<unique_ptr<Expression>> &arguments) {
	auto bind_data = BindMedian(context, function, arguments);

	function = GetDiscreteQuantileAggregateFunction(arguments[0]->return_type);
	function.name = "median";
	function.serialize = QuantileSerialize;
	function.deserialize = QuantileDeserialize;
	return bind_data;
}

unique_ptr<FunctionData> BindMedianAbsoluteDeviationDecimal(ClientContext &context, AggregateFunction &function,
                                                            vector<unique_ptr<Expression>> &arguments) {
	function = GetMedianAbsoluteDeviationAggregateFunction(arguments[0]->return_type);
	function.name = "mad";
	return nullptr;
}

static const Value &CheckQuantile(const Value &quantile_val) {
	if (quantile_val.IsNull()) {
		throw BinderException("QUANTILE parameter cannot be NULL");
	}
	auto quantile = quantile_val.GetValue<double>();
	if (quantile < -1 || quantile > 1) {
		throw BinderException("QUANTILE can only take parameters in the range [-1, 1]");
	}

	return quantile_val;
}

unique_ptr<FunctionData> BindQuantile(ClientContext &context, AggregateFunction &function,
                                      vector<unique_ptr<Expression>> &arguments) {
	if (arguments[1]->HasParameter()) {
		throw ParameterNotResolvedException();
	}
	if (!arguments[1]->IsFoldable()) {
		throw BinderException("QUANTILE can only take constant parameters");
	}
	Value quantile_val = ExpressionExecutor::EvaluateScalar(context, *arguments[1]);
	vector<Value> quantiles;
	if (quantile_val.type().id() != LogicalTypeId::LIST) {
		quantiles.push_back(CheckQuantile(quantile_val));
	} else {
		for (const auto &element_val : ListValue::GetChildren(quantile_val)) {
			quantiles.push_back(CheckQuantile(element_val));
		}
	}

	Function::EraseArgument(function, arguments, arguments.size() - 1);
	return make_unique<QuantileBindData>(quantiles);
}

static void QuantileDecimalSerialize(FieldWriter &writer, const FunctionData *bind_data_p,
                                     const AggregateFunction &function) {
	throw NotImplementedException("FIXME: serializing quantiles with decimals is not supported right now");
}

unique_ptr<FunctionData> BindDiscreteQuantileDecimal(ClientContext &context, AggregateFunction &function,
                                                     vector<unique_ptr<Expression>> &arguments) {
	auto bind_data = BindQuantile(context, function, arguments);
	function = GetDiscreteQuantileAggregateFunction(arguments[0]->return_type);
	function.name = "quantile_disc";
	function.serialize = QuantileDecimalSerialize;
	function.deserialize = QuantileDeserialize;
	return bind_data;
}

unique_ptr<FunctionData> BindDiscreteQuantileDecimalList(ClientContext &context, AggregateFunction &function,
                                                         vector<unique_ptr<Expression>> &arguments) {
	auto bind_data = BindQuantile(context, function, arguments);
	function = GetDiscreteQuantileListAggregateFunction(arguments[0]->return_type);
	function.name = "quantile_disc";
	function.serialize = QuantileDecimalSerialize;
	function.deserialize = QuantileDeserialize;
	return bind_data;
}

unique_ptr<FunctionData> BindContinuousQuantileDecimal(ClientContext &context, AggregateFunction &function,
                                                       vector<unique_ptr<Expression>> &arguments) {
	auto bind_data = BindQuantile(context, function, arguments);
	function = GetContinuousQuantileAggregateFunction(arguments[0]->return_type);
	function.name = "quantile_cont";
	function.serialize = QuantileDecimalSerialize;
	function.deserialize = QuantileDeserialize;
	return bind_data;
}

unique_ptr<FunctionData> BindContinuousQuantileDecimalList(ClientContext &context, AggregateFunction &function,
                                                           vector<unique_ptr<Expression>> &arguments) {
	auto bind_data = BindQuantile(context, function, arguments);
	function = GetContinuousQuantileListAggregateFunction(arguments[0]->return_type);
	function.name = "quantile_cont";
	function.serialize = QuantileDecimalSerialize;
	function.deserialize = QuantileDeserialize;
	return bind_data;
}

static bool CanInterpolate(const LogicalType &type) {
	switch (type.id()) {
	case LogicalTypeId::INTERVAL:
	case LogicalTypeId::VARCHAR:
		return false;
	default:
		return true;
	}
}

AggregateFunction GetMedianAggregate(const LogicalType &type) {
	auto fun = CanInterpolate(type) ? GetContinuousQuantileAggregateFunction(type)
	                                : GetDiscreteQuantileAggregateFunction(type);
	fun.bind = BindMedian;
	fun.serialize = QuantileSerialize;
	fun.deserialize = QuantileDeserialize;
	return fun;
}

AggregateFunction GetDiscreteQuantileAggregate(const LogicalType &type) {
	auto fun = GetDiscreteQuantileAggregateFunction(type);
	fun.bind = BindQuantile;
	fun.serialize = QuantileSerialize;
	fun.deserialize = QuantileDeserialize;
	// temporarily push an argument so we can bind the actual quantile
	fun.arguments.emplace_back(LogicalType::DOUBLE);
	return fun;
}

AggregateFunction GetDiscreteQuantileListAggregate(const LogicalType &type) {
	auto fun = GetDiscreteQuantileListAggregateFunction(type);
	fun.bind = BindQuantile;
	fun.serialize = QuantileSerialize;
	fun.deserialize = QuantileDeserialize;
	// temporarily push an argument so we can bind the actual quantile
	auto list_of_double = LogicalType::LIST(LogicalType::DOUBLE);
	fun.arguments.push_back(list_of_double);
	return fun;
}

AggregateFunction GetContinuousQuantileAggregate(const LogicalType &type) {
	auto fun = GetContinuousQuantileAggregateFunction(type);
	fun.bind = BindQuantile;
	fun.serialize = QuantileSerialize;
	fun.deserialize = QuantileDeserialize;
	// temporarily push an argument so we can bind the actual quantile
	fun.arguments.emplace_back(LogicalType::DOUBLE);
	return fun;
}

AggregateFunction GetContinuousQuantileListAggregate(const LogicalType &type) {
	auto fun = GetContinuousQuantileListAggregateFunction(type);
	fun.bind = BindQuantile;
	fun.serialize = QuantileSerialize;
	fun.deserialize = QuantileDeserialize;
	// temporarily push an argument so we can bind the actual quantile
	auto list_of_double = LogicalType::LIST(LogicalType::DOUBLE);
	fun.arguments.push_back(list_of_double);
	return fun;
}

AggregateFunction GetQuantileDecimalAggregate(const vector<LogicalType> &arguments, const LogicalType &return_type,
                                              bind_aggregate_function_t bind) {
	AggregateFunction fun(arguments, return_type, nullptr, nullptr, nullptr, nullptr, nullptr, nullptr, bind);
	fun.bind = bind;
	fun.serialize = QuantileSerialize;
	fun.deserialize = QuantileDeserialize;
	return fun;
}

void QuantileFun::RegisterFunction(BuiltinFunctions &set) {
	const vector<LogicalType> QUANTILES = {LogicalType::TINYINT,  LogicalType::SMALLINT,     LogicalType::INTEGER,
	                                       LogicalType::BIGINT,   LogicalType::HUGEINT,      LogicalType::FLOAT,
	                                       LogicalType::DOUBLE,   LogicalType::DATE,         LogicalType::TIMESTAMP,
	                                       LogicalType::TIME,     LogicalType::TIMESTAMP_TZ, LogicalType::TIME_TZ,
	                                       LogicalType::INTERVAL, LogicalType::VARCHAR};

	AggregateFunctionSet median("median");
	median.AddFunction(
	    GetQuantileDecimalAggregate({LogicalTypeId::DECIMAL}, LogicalTypeId::DECIMAL, BindMedianDecimal));

	AggregateFunctionSet quantile_disc("quantile_disc");
	quantile_disc.AddFunction(GetQuantileDecimalAggregate({LogicalTypeId::DECIMAL, LogicalType::DOUBLE},
	                                                      LogicalTypeId::DECIMAL, BindDiscreteQuantileDecimal));
	quantile_disc.AddFunction(
	    GetQuantileDecimalAggregate({LogicalTypeId::DECIMAL, LogicalType::LIST(LogicalType::DOUBLE)},
	                                LogicalType::LIST(LogicalTypeId::DECIMAL), BindDiscreteQuantileDecimalList));

	AggregateFunctionSet quantile_cont("quantile_cont");
	quantile_cont.AddFunction(GetQuantileDecimalAggregate({LogicalTypeId::DECIMAL, LogicalType::DOUBLE},
	                                                      LogicalTypeId::DECIMAL, BindContinuousQuantileDecimal));
	quantile_cont.AddFunction(
	    GetQuantileDecimalAggregate({LogicalTypeId::DECIMAL, LogicalType::LIST(LogicalType::DOUBLE)},
	                                LogicalType::LIST(LogicalTypeId::DECIMAL), BindContinuousQuantileDecimalList));

	for (const auto &type : QUANTILES) {
		median.AddFunction(GetMedianAggregate(type));
		quantile_disc.AddFunction(GetDiscreteQuantileAggregate(type));
		quantile_disc.AddFunction(GetDiscreteQuantileListAggregate(type));
		if (CanInterpolate(type)) {
			quantile_cont.AddFunction(GetContinuousQuantileAggregate(type));
			quantile_cont.AddFunction(GetContinuousQuantileListAggregate(type));
		}
	}

	set.AddFunction(median);
	set.AddFunction(quantile_disc);
	set.AddFunction(quantile_cont);

	quantile_disc.name = "quantile";
	set.AddFunction(quantile_disc);

	AggregateFunctionSet mad("mad");
	mad.AddFunction(AggregateFunction({LogicalTypeId::DECIMAL}, LogicalTypeId::DECIMAL, nullptr, nullptr, nullptr,
	                                  nullptr, nullptr, nullptr, BindMedianAbsoluteDeviationDecimal));

	const vector<LogicalType> MADS = {LogicalType::FLOAT,     LogicalType::DOUBLE, LogicalType::DATE,
	                                  LogicalType::TIMESTAMP, LogicalType::TIME,   LogicalType::TIMESTAMP_TZ,
	                                  LogicalType::TIME_TZ};
	for (const auto &type : MADS) {
		mad.AddFunction(GetMedianAbsoluteDeviationAggregateFunction(type));
	}
	set.AddFunction(mad);
}

} // namespace duckdb<|MERGE_RESOLUTION|>--- conflicted
+++ resolved
@@ -1182,11 +1182,7 @@
 unique_ptr<FunctionData> QuantileDeserialize(ClientContext &context, FieldReader &reader,
                                              AggregateFunction &bound_function) {
 	auto quantiles = reader.ReadRequiredList<Value>();
-<<<<<<< HEAD
-	return make_unique<QuantileBindData>(move(quantiles));
-=======
 	return make_unique<QuantileBindData>(std::move(quantiles));
->>>>>>> b3f6a8f1
 }
 
 unique_ptr<FunctionData> BindMedian(ClientContext &context, AggregateFunction &function,
