--- conflicted
+++ resolved
@@ -24,10 +24,6 @@
 SIMILAR
 TABLESAMPLE
 TRY_CAST
-<<<<<<< HEAD
-USER
-=======
->>>>>>> da69aeaa
 VERBOSE
 SEMI
 ANTI